--- conflicted
+++ resolved
@@ -175,17 +175,10 @@
         else:
             return self.dtypes
 
-<<<<<<< HEAD
 
     def supports_dtype(self, dtype, device_type):
         return dtype in self.supported_dtypes(device_type)
 
-=======
-
-    def supports_dtype(self, dtype, device_type):
-        return dtype in self.supported_dtypes(device_type)
-
->>>>>>> 2181ff89
     def default_test_dtypes(self, device_type):
         """Returns the default dtypes used to test this operator on the device.
 
@@ -281,11 +274,8 @@
                    dtypesIfCPU=all_types_and_complex_and(torch.bool, torch.bfloat16),
                    dtypesIfCUDA=all_types_and_complex_and(torch.bool, torch.half),
                    default_test_dtypes=[torch.long, torch.half, torch.bfloat16, torch.float32, torch.cfloat],
-<<<<<<< HEAD
-=======
                    skip_bfloat16_grad=True,
                    assert_autodiffed=True,
->>>>>>> 2181ff89
                    decorators=(precisionOverride({torch.float16: 1e-2,
                                                   torch.bfloat16: 1e-1,
                                                   torch.complex64: 1e-2}),),
