import torch
import numpy as np

import itertools
from itertools import product
import math
import random
import unittest
import warnings
import operator

from torch._six import inf, nan
from torch.testing._internal.common_utils import (
    TestCase, iter_indices, TEST_WITH_ASAN, run_tests,
    torch_to_numpy_dtype_dict, make_tensor)
from torch.testing._internal.common_device_type import (
    instantiate_device_type_tests, onlyCUDA, onlyCPU, dtypes, dtypesIfCUDA,
    dtypesIfCPU, deviceCountAtLeast, precisionOverride, onlyOnCPUAndCUDA,
    skipCUDAIfRocm)
from torch.testing._internal.common_methods_invocations import (
    np_binary_ufunc_integer_promotion_wrapper)

# TODO: remove this
def _generate_input(shape, dtype, device, with_extremal):
    if shape == ():
        x = torch.tensor((), dtype=dtype, device=device)
    else:
        if dtype.is_floating_point or dtype.is_complex:
            # work around torch.randn not being implemented for bfloat16
            if dtype == torch.bfloat16:
                x = torch.randn(*shape, device=device) * random.randint(30, 100)
                x = x.to(torch.bfloat16)
            else:
                x = torch.randn(*shape, dtype=dtype, device=device) * random.randint(30, 100)
            x[torch.randn(*shape) > 0.5] = 0
            if with_extremal and dtype.is_floating_point:
                # Use extremal values
                x[torch.randn(*shape) > 0.5] = float('nan')
                x[torch.randn(*shape) > 0.5] = float('inf')
                x[torch.randn(*shape) > 0.5] = float('-inf')
            elif with_extremal and dtype.is_complex:
                x[torch.randn(*shape) > 0.5] = complex('nan')
                x[torch.randn(*shape) > 0.5] = complex('inf')
                x[torch.randn(*shape) > 0.5] = complex('-inf')
        elif dtype == torch.bool:
            x = torch.zeros(shape, dtype=dtype, device=device)
            x[torch.randn(*shape) > 0.5] = True
        else:
            x = torch.randint(15, 100, shape, dtype=dtype, device=device)

    return x

# TODO: refactor this out
# Converts half/bfloat16 dtype to float when device is cpu
def _convert_t(dtype, device):
    if device == 'cpu' and dtype in {torch.half, torch.bfloat16}:
        return torch.float
    return dtype

# TODO: revise the tests to use make_tensor in common_utils.py instead
# Returns a tensor of the requested shape, dtype, and device
# Requesting a half CPU tensor returns a float CPU tensor with
# values representable by a half.
# Initialization uses randint for non-float types and randn for float types.
def _make_tensor(shape, dtype, device, fill_ones=False) -> torch.Tensor:
    # Returns a tensor filled with ones
    if fill_ones:
        return torch.ones(*shape, dtype=_convert_t(dtype, device), device=device)

    # Returns a tensor with random integer values
    if not (dtype.is_floating_point or dtype.is_complex):
        t = torch.randint(0, 10, shape, device=device)
        if dtype != torch.uint8:
            t = t - 5  # generate negative values also
        return t.to(_convert_t(dtype, device))

    # Populates the CPU tensor with floats representable as half/bfloat16
    if dtype == torch.half and device == 'cpu':
        return torch.randn(*shape, dtype=torch.float, device=device).half().float()
    if dtype == torch.bfloat16 and device == 'cpu':
        return torch.randn(*shape, dtype=torch.float, device=device).bfloat16().float()

    # Default: returns a tensor with random float values
    return torch.randn(shape, dtype=dtype, device=device).to(dtype=dtype)

# TODO: update to use opinfos consistently
class TestBinaryUfuncs(TestCase):

    def test_add_broadcast_empty(self, device):
        # empty + empty
        self.assertRaises(RuntimeError, lambda: torch.randn(5, 0, device=device) + torch.randn(0, 5, device=device))
        self.assertEqual(torch.randn(5, 0, device=device), torch.randn(0, device=device) + torch.randn(5, 0, device=device))
        self.assertEqual(torch.randn(5, 0, 0, device=device), torch.randn(0, device=device) + torch.randn(5, 0, 1, device=device))

        # scalar + empty
        self.assertEqual(torch.randn(5, 0, 6, device=device), torch.randn((), device=device) + torch.randn(5, 0, 6, device=device))

        # non-empty, empty
        self.assertEqual(torch.randn(0, device=device), torch.randn(0, device=device) + torch.randn(1, device=device))
        self.assertEqual(torch.randn(0, 7, 0, 6, 5, 0, 7, device=device),
                         torch.randn(0, 7, 0, 6, 5, 0, 1, device=device) + torch.randn(1, 1, 5, 1, 7, device=device))
        self.assertRaises(RuntimeError, lambda: torch.randn(7, 0, device=device) + torch.randn(2, 1, device=device))

    def test_addcmul_scalars_as_floats(self, device):
        # zero-dim variables that don't require grad should bind to scalar arguments
        x = torch.tensor(2.)
        y = torch.tensor(3., device=device)
        # 3 + (3 * 3) * 2
        self.assertEqual(y.addcmul(y, y, value=x), 21)

        x = torch.tensor(2., requires_grad=True)
        self.assertRaises(Exception, lambda: y.addcmul(y, y, value=x))

    # TODO: update to work on CUDA, too
    @onlyCPU
    def test_comparison_ops(self, device):
        x = torch.randn(5, 5)
        y = torch.randn(5, 5)

        eq = x == y
        for idx in iter_indices(x):
            self.assertEqual(x[idx] == y[idx], eq[idx] == 1)

        ne = x != y
        for idx in iter_indices(x):
            self.assertEqual(x[idx] != y[idx], ne[idx] == 1)

        lt = x < y
        for idx in iter_indices(x):
            self.assertEqual(x[idx] < y[idx], lt[idx] == 1)

        le = x <= y
        for idx in iter_indices(x):
            self.assertEqual(x[idx] <= y[idx], le[idx] == 1)

        gt = x > y
        for idx in iter_indices(x):
            self.assertEqual(x[idx] > y[idx], gt[idx] == 1)

        ge = x >= y
        for idx in iter_indices(x):
            self.assertEqual(x[idx] >= y[idx], ge[idx] == 1)

    # TODO: update to work on CUDA, too
    @onlyCPU
    def test_comparison_ops_must_take_bool_output(self, device):
        for op in [torch.lt, torch.le, torch.gt, torch.ge, torch.eq, torch.ne,
                   torch.logical_and, torch.logical_or, torch.logical_xor]:
            self.assertEqual(op(torch.tensor([True]), torch.tensor([False])).dtype, torch.bool)

    # TODO: update to work on CUDA, too
    @onlyCPU
    def test_inplace_comparison_ops_require_inputs_have_same_dtype(self, device):
        with self.assertRaisesRegex(RuntimeError, 'Expected object of scalar type'):
            for op in ['lt_', 'le_', 'gt_', 'ge_', 'eq_', 'ne_', 'logical_xor_', 'logical_and_', 'logical_or_']:
                x = torch.tensor([1], dtype=torch.int)
                y = torch.tensor([2], dtype=torch.long)
                in_place_method = getattr(x, op)
                in_place_method(y)

    # TODO: update to work on CUDA, too
    @onlyCPU
    def test_comparison_ops_check_for_scalar_overflow(self, device):
        s = 1 << 20
        t = torch.tensor([1 << 5], dtype=torch.uint8)
        with self.assertRaisesRegex(RuntimeError, 'value cannot be converted to type'):
            self.assertTrue(t < s)
        with self.assertRaisesRegex(RuntimeError, 'value cannot be converted to type'):
            self.assertTrue(s < t)
        with self.assertRaisesRegex(RuntimeError, 'value cannot be converted to type'):
            self.assertTrue(t <= s)
        with self.assertRaisesRegex(RuntimeError, 'value cannot be converted to type'):
            self.assertTrue(s <= t)
        with self.assertRaisesRegex(RuntimeError, 'value cannot be converted to type'):
            self.assertTrue(t > s)
        with self.assertRaisesRegex(RuntimeError, 'value cannot be converted to type'):
            self.assertTrue(s > t)
        with self.assertRaisesRegex(RuntimeError, 'value cannot be converted to type'):
            self.assertTrue(t >= s)
        with self.assertRaisesRegex(RuntimeError, 'value cannot be converted to type'):
            self.assertTrue(s >= t)
        with self.assertRaisesRegex(RuntimeError, 'value cannot be converted to type'):
            self.assertTrue(t == s)
        with self.assertRaisesRegex(RuntimeError, 'value cannot be converted to type'):
            self.assertTrue(s == t)
        with self.assertRaisesRegex(RuntimeError, 'value cannot be converted to type'):
            self.assertTrue(t != s)
        with self.assertRaisesRegex(RuntimeError, 'value cannot be converted to type'):
            self.assertTrue(s != t)

    # TODO: update to work on CUDA, too
    @onlyCPU
    def test_comparison_ops_check_for_zerodim_tensor_overflow(self, device):
        t1 = torch.tensor([1 << 5], dtype=torch.uint8)
        t2 = torch.tensor([1 << 30], dtype=torch.int32)
        ts1 = torch.tensor(1 << 20, dtype=torch.int32)
        ts2 = torch.tensor(1 << 40, dtype=torch.int64)
        with self.assertRaisesRegex(RuntimeError, 'value cannot be converted to type'):
            self.assertTrue(t1 < ts1)
        with self.assertRaisesRegex(RuntimeError, 'value cannot be converted to type'):
            self.assertTrue(ts2 < t2)
        with self.assertRaisesRegex(RuntimeError, 'value cannot be converted to type'):
            self.assertTrue(t1 <= ts1)
        with self.assertRaisesRegex(RuntimeError, 'value cannot be converted to type'):
            self.assertTrue(ts2 <= t2)
        with self.assertRaisesRegex(RuntimeError, 'value cannot be converted to type'):
            self.assertTrue(t1 > ts1)
        with self.assertRaisesRegex(RuntimeError, 'value cannot be converted to type'):
            self.assertTrue(ts2 > t2)
        with self.assertRaisesRegex(RuntimeError, 'value cannot be converted to type'):
            self.assertTrue(t1 >= ts1)
        with self.assertRaisesRegex(RuntimeError, 'value cannot be converted to type'):
            self.assertTrue(ts2 >= t2)
        with self.assertRaisesRegex(RuntimeError, 'value cannot be converted to type'):
            self.assertTrue(t1 == ts1)
        with self.assertRaisesRegex(RuntimeError, 'value cannot be converted to type'):
            self.assertTrue(ts2 == t2)
        with self.assertRaisesRegex(RuntimeError, 'value cannot be converted to type'):
            self.assertTrue(t1 != ts1)
        with self.assertRaisesRegex(RuntimeError, 'value cannot be converted to type'):
            self.assertTrue(ts2 != t2)

    # TODO: update to work on CUDA, too
    @onlyCPU
    def test_bitwise_ops(self, device):
        x = torch.randn(5, 5).gt(0)
        y = torch.randn(5, 5).gt(0)

        and_result = x & y
        for idx in iter_indices(x):
            if and_result[idx]:
                self.assertTrue(x[idx] and y[idx])
            else:
                self.assertFalse(x[idx] and y[idx])

        or_result = x | y
        for idx in iter_indices(x):
            if or_result[idx]:
                self.assertTrue(x[idx] or y[idx])
            else:
                self.assertFalse(x[idx] or y[idx])

        xor_result = x ^ y
        for idx in iter_indices(x):
            if xor_result[idx]:
                self.assertTrue(x[idx] ^ y[idx])
            else:
                self.assertFalse(x[idx] ^ y[idx])

        x_clone = x.clone()
        x_clone &= y
        self.assertEqual(x_clone, and_result)

        x_clone = x.clone()
        x_clone |= y
        self.assertEqual(x_clone, or_result)

        x_clone = x.clone()
        x_clone ^= y
        self.assertEqual(x_clone, xor_result)

    def test_inplace_division(self, device):
        t = torch.rand(5, 5, device=device)
        id_before = id(t)
        t /= 2
        id_after = id(t)
        self.assertEqual(id_before, id_after)

    # TODO: update to run on CUDA -- what is this test even testing?
    @onlyCPU
    def test_cast_binary_op(self, device):
        # Scalar
        a = torch.tensor(2)
        b = torch.tensor(3)
        a_copy = a.clone()
        b_copy = b.clone()

        self.assertEqual(torch.tensor(6, dtype=torch.float), a.float() * b)

        self.assertEqualTypeString(a, a_copy)
        self.assertEqualTypeString(b, b_copy)

    # Tests that trying to add, inplace, a CUDA tensor to a CPU tensor
    #   throws the correct error message
    @onlyCUDA
    def test_cross_device_inplace_error_msg(self, device):
        a = torch.tensor(2.)
        b = torch.tensor(2., device=device)
        with self.assertRaisesRegex(RuntimeError,
                                    "Expected all tensors to be on the same device"):
            a += b

    # TODO: refactor this test into a more generic one, it's parked here currently
    @onlyOnCPUAndCUDA
    def test_out_resize_warning(self, device):
        a = torch.tensor((1, 2, 3), device=device, dtype=torch.float32)
        b = torch.tensor((4, 5, 6), device=device, dtype=torch.float32)

        unary_inputs = (a,)
        binary_inputs = (a, b)
        unary_ops = (torch.ceil, torch.exp)
        binary_ops = (torch.add, torch.sub)
        for op in (unary_ops + binary_ops):
            with warnings.catch_warnings(record=True) as w:
                warnings.simplefilter("always")
                inputs = unary_inputs if op in unary_ops else binary_inputs

                # No warnings
                op(*inputs, out=torch.empty(3, device=device))
                op(*inputs, out=torch.empty(0, device=device))
                self.assertEqual(len(w), 0)

                # Cases that throw warnings
                op(*inputs, out=torch.empty(2, device=device))
                self.assertEqual(len(w), 1)

    # Verifies that the inplace dunders (like idiv) actually are in place
    @onlyOnCPUAndCUDA
    def test_inplace_dunders(self, device):
        t = torch.randn((1,), device=device)
        expected = t.data_ptr()
        t += 1
        t -= 1
        t *= 1
        t /= 1
        t //= 1
        self.assertEqual(expected, t.data_ptr())

    def check_internal_mem_overlap(self, inplace_op, num_inputs,
                                   dtype, device,
                                   expected_failure=False):
        if isinstance(inplace_op, str):
            inplace_op = getattr(torch.Tensor, inplace_op)
        input = torch.randn(1, dtype=dtype, device=device).expand(3, 3)
        inputs = [input] + [torch.randn_like(input)
                            for i in range(num_inputs - 1)]
        if not expected_failure:
            with self.assertRaisesRegex(RuntimeError, 'single memory location'):
                inplace_op(*inputs)
        else:
            with self.assertRaises(AssertionError):
                with self.assertRaisesRegex(RuntimeError, 'single memory location'):
                    inplace_op(*inputs)

    def unary_check_input_output_mem_overlap(self, data, sz, op,
                                             expected_failure=False):

        def _test(op, output, input):
            output_exp = torch.empty_like(output)
            op(input, out=output_exp)
            self.assertEqual(op(input, out=output), output_exp, msg=op.__name__)

        # output is identical to input:
        _test(op, output=data[0:sz], input=data[0:sz])
        # output and input are independent:
        _test(op, output=data[0:sz], input=data[sz:2 * sz])
        # output partially overlaps with input:
        if not expected_failure:
            with self.assertRaisesRegex(RuntimeError, 'unsupported operation'):
                _test(op, data[0:sz], data[1:sz + 1])
        else:
            with self.assertRaises(AssertionError):
                with self.assertRaisesRegex(RuntimeError, 'unsupported operation'):
                    _test(op, data[0:sz], data[1:sz + 1])

    def binary_check_input_output_mem_overlap(self, op, device,
                                              expected_failure=False):
        sz = 3
        data = torch.randn(2 * sz, device=device)
        other = torch.randn(sz, device=device)

        self.unary_check_input_output_mem_overlap(
            data, sz, lambda input, out: op(other, input, out=out),
            expected_failure=expected_failure)

        self.unary_check_input_output_mem_overlap(
            data, sz, lambda input, out: op(input, other, out=out),
            expected_failure=expected_failure)

    @dtypes(torch.double)
    def test_binary_op_mem_overlap(self, device, dtype):
        ops = [
            ("add", True, True, 'cpu'),
            ("add", True, True, 'cuda'),
            ("mul", True, True, 'cpu'),
            ("mul", True, True, 'cuda'),
            ("sub", True, True, 'cpu'),
            ("sub", True, True, 'cuda'),
            ("div", True, True, 'cpu'),
            ("div", True, True, 'cuda'),
            ("pow", True, True, 'cpu'),
            ("pow", True, True, 'cuda'),
            ("fmod", True, True, 'cpu'),
            ("fmod", True, True, 'cuda'),
            ("atan2", True, True, 'cpu'),
            ("atan2", True, True, 'cuda'),
            ("hypot", True, True, 'cpu'),
            ("hypot", True, True, 'cuda'),
            ("igamma", True, True, 'cpu'),
            ("igamma", True, True, 'cuda'),
            ("igammac", True, True, 'cpu'),
            ("igammac", True, True, 'cuda'),
            ("nextafter", True, True, 'cpu'),
            ("nextafter", True, True, 'cuda'),
            ("le", True, True, 'cpu'),
            ("le", True, True, 'cuda'),
            ("lt", True, True, 'cpu'),
            ("lt", True, True, 'cuda'),
            ("ge", True, True, 'cpu'),
            ("ge", True, True, 'cuda'),
            ("gt", True, True, 'cpu'),
            ("gt", True, True, 'cuda'),
            ("eq", True, True, 'cpu'),
            ("eq", True, True, 'cuda'),
            ("ne", True, True, 'cpu'),
            ("ne", True, True, 'cuda'),
            ("logical_and", True, True, 'cpu'),
            ("logical_and", True, True, 'cuda'),
            ("logical_or", True, True, 'cpu'),
            ("logical_or", True, True, 'cuda'),
            ("logical_xor", True, True, 'cpu'),
            ("logical_xor", True, True, 'cuda'),
        ]

        for (fn, has_input_output_mem_overlap_check,
             has_internal_mem_overlap_check, dev) in ops:
            if dev != device:
                continue
            out_op = getattr(torch, fn)
            inplace_op = getattr(torch.Tensor, fn + '_')
            self.check_internal_mem_overlap(
                inplace_op, 2, dtype, device,
                expected_failure=not has_internal_mem_overlap_check)

            self.binary_check_input_output_mem_overlap(out_op, device,
                                                       expected_failure=not has_input_output_mem_overlap_check)

    def _do_pow_for_exponents(self, m1, exponents, pow_fn, atol):
        for num in exponents:
            if isinstance(num, int) and num < 0 and not m1.is_floating_point() and not m1.is_complex():
                with self.assertRaisesRegex(RuntimeError,
                                            r'Integers to negative integer powers are not allowed\.'):
                    torch.pow(m1[4], num)
            else:
                # base - tensor, exponent - number
                # contiguous
                res1 = torch.pow(m1[4], num)
                res2 = res1.clone().zero_()
                # `math.pow` has issues with complex exponentiation so we need to resort to normal `pow`.
                for i in range(res2.size(0)):
                    res2[i] = pow_fn(m1[4][i], num)
                rtol = 0 if atol is not None else None
                self.assertEqual(res1, res2, atol=atol, rtol=rtol)

                # non-contiguous
                res1 = torch.pow(m1[:, 4], num)
                res2 = res1.clone().zero_()
                for i in range(res2.size(0)):
                    res2[i] = pow_fn(m1[i, 4], num)
                self.assertEqual(res1, res2, atol=atol, rtol=rtol)

                # scalar ** tensor to enforce correct handling of dtypes for __rpow__().
                expected_dtype = torch.result_type(num, m1)
                res1 = num ** m1[4]
                res2 = torch.tensor(num, dtype=expected_dtype, device=m1.device) ** m1[4]
                self.assertEqual(res1, res2)
                self.assertEqual(res1.dtype, expected_dtype)

    def test_pow(self, device):
        # [res] torch.pow([res,] x)

        # pow has dedicated implementation for different exponents
        for dtype in torch.testing.get_all_math_dtypes(device):

            # This test won't work on torch.half because math.pow will generate a much more accurate result. We skip it
            # for now.
            if dtype == torch.half:
                continue

            # deferring to https://github.com/pytorch/pytorch/pull/36793
            if dtype.is_complex:
                continue

            m1 = torch.empty(0, dtype=dtype, device=device)
            if m1.is_floating_point() or m1.is_complex():
                m1 = torch.rand(100, 100, dtype=dtype, device=device) + 0.5
            else:
                # math.pow will overflow and throw exceptions for large integers
                range_high = 4 if dtype in (torch.int8, torch.uint8) else 10
                m1 = torch.randint(1, range_high, (100, 100), dtype=dtype, device=device)

            exponents = [-2.8, -2, -1, -0.5, 0, 0.5, 1, 2, 3, 4, 3.3]
            complex_exponents = [-2.5j, -1.0j, 0j, 1.0j, 2.5j, 1.0 + 1.0j, -1.0 - 1.5j, 3.3j]
            if m1.is_complex():
                self._do_pow_for_exponents(m1, exponents + complex_exponents, pow, 10e-4)
            else:
                self._do_pow_for_exponents(m1, exponents, math.pow, None)
                self._do_pow_for_exponents(m1, complex_exponents, pow, 10e-4)

            # base - number, exponent - tensor
            # contiguous
            res1 = torch.pow(3, m1[4])
            res2 = res1.clone().zero_()
            for i in range(res2.size(0)):
                res2[i] = math.pow(3, m1[4, i])
            self.assertEqual(res1, res2)

            # non-contiguous
            res1 = torch.pow(3, m1[:, 4])
            res2 = res1.clone().zero_()
            for i in range(res2.size(0)):
                res2[i] = math.pow(3, m1[i][4])
            self.assertEqual(res1, res2)

            # resize behavior for exp == 1
            out = torch.zeros(1, dtype=dtype, device=device)
            torch.pow(m1, 1, out=out)
            self.assertEqual(out, m1)

    # TODO: refactor all these tests using opinfos properly
    def _test_pow(self, base, exponent, np_exponent=None):
        if np_exponent is None:
            np_exponent = exponent

        def to_np(value):
            if isinstance(value, torch.Tensor):
                return value.cpu().numpy()
            return value

        try:
            np_res = np.power(to_np(base), to_np(np_exponent))
            expected = torch.from_numpy(np_res) if isinstance(np_res, np.ndarray) else torch.tensor(np_res, dtype=base.dtype)
        except ValueError as e:
            err_msg = "Integers to negative integer powers are not allowed."
            self.assertEqual(str(e), err_msg)
            out = torch.empty_like(base)
            test_cases = [
                lambda: base.pow(exponent),
                lambda: base.pow_(exponent),
                lambda: torch.pow(base, exponent),
                lambda: torch.pow(base, exponent, out=out)
            ]
            for test_case in test_cases:
                self.assertRaisesRegex(RuntimeError, err_msg, test_case)
        else:
            if isinstance(base, torch.Tensor):
                actual = base.pow(exponent)
                self.assertEqual(actual, expected.to(actual))
                actual = base.clone()
                if torch.can_cast(torch.result_type(base, exponent), base.dtype):
                    actual2 = actual.pow_(exponent)
                    self.assertEqual(actual, expected)
                    self.assertEqual(actual2, expected)
                else:
                    self.assertRaisesRegex(RuntimeError, "can't be cast", lambda: actual.pow_(exponent))

            actual = torch.pow(base, exponent)
            self.assertEqual(actual, expected.to(actual))

            actual2 = torch.pow(base, exponent, out=actual)
            self.assertEqual(actual, expected.to(actual))
            self.assertEqual(actual2, expected.to(actual))

    def test_int_pow(self, device):

        def _test_integral_pow(dt, range, dev):
            tensor = torch.tensor((3, 3), dtype=dt, device=dev).random_(*range)
            exps = [0, 1, 2, 4,
                    torch.tensor((3, 3), dtype=dt, device=dev).random_(0, 5)]
            for exp in exps:
                self._test_pow(tensor, exp)

        _test_integral_pow(torch.int8, (-3, 4), device)
        _test_integral_pow(torch.uint8, (0, 4), device)
        _test_integral_pow(torch.int16, (-5, 5), device)
        _test_integral_pow(torch.int64, (-10, 10), device)
        _test_integral_pow(torch.int32, (-10, 10), device)

    def test_int_tensor_pow_neg_ints(self, device):
        ints = [torch.iinfo(torch.int32).min,
                -3, -2, -1, 0, 1, 2, 3,
                torch.iinfo(torch.int32).max]
        neg_ints = [torch.iinfo(torch.int32).min, -3, -2, -1]
        tensor = torch.tensor(ints, dtype=torch.int32, device=device)
        for pow in neg_ints:
            self._test_pow(tensor, pow)

    def test_long_tensor_pow_floats(self, device):
        ints = [0, 1, 23, 4567]
        floats = [0.0, 1 / 3, 1 / 2, 1.0, 3 / 2, 2.0]
        tensor = torch.tensor(ints, dtype=torch.int64, device=device)
        for pow in floats:
            self._test_pow(tensor, pow)

    def test_float_scalar_pow_float_tensor(self, device):
        floats = [2.0, -3 / 2, -1.0, -1 / 2, -1 / 3, 0.0,
                  1 / 3, 1 / 2, 1.0, 3 / 2, 2.0]
        tensor = torch.tensor(floats, dtype=torch.float32, device=device)
        for base in floats:
            self._test_pow(base, tensor)

    @onlyCUDA
    def test_cuda_tensor_pow_scalar_tensor(self, device):
        cuda_tensors = [torch.randn((3, 3), device=device), torch.tensor(3.0, device=device)]
        scalar_tensors = [torch.tensor(5.0, device='cpu'), torch.tensor(-3), torch.tensor(1)]
        for base, exp in product(cuda_tensors, scalar_tensors):
            self._test_pow(base, exp)

    @onlyCUDA
    def test_cpu_tensor_pow_cuda_scalar_tensor(self, device):
        cpu_tensors = [torch.randn((3, 3), device='cpu'), torch.tensor(3.0, device='cpu')]
        cuda_tensors = [torch.tensor(5.0, device='cuda'), torch.tensor(-3, device='cuda')]
        for base, exp in product(cpu_tensors, cuda_tensors):
            regex = 'Expected all tensors to be on the same device, but found at least two devices, cuda.* and cpu!'
            self.assertRaisesRegex(RuntimeError, regex, torch.pow, base, exp)

    @onlyOnCPUAndCUDA
    @dtypes(*(torch.testing.get_all_dtypes(include_bool=False, include_bfloat16=False)))
    def test_complex_scalar_pow_tensor(self, device, dtype):
        complexes = [0.5j, 1. + 1.j, -1.5j, 2.2 - 1.6j, 1 + 0j]
        exp = make_tensor((100,), device, dtype, low=-2, high=2)
        exp[0] = exp[10] = exp[20] = 0
        for base in complexes:
            self._test_pow(base, exp)

    def test_tensor_pow_tensor(self, dev):
        def rotate(l, n):
            return l[-n:] + l[:-n]

        def test_tensor_pow_tensor(values, torch_type, numpy_type):
            vals_tensor = torch.tensor(values, dtype=torch_type, device=dev)
            for i in range(len(values)):
                pows = rotate(values, i)
                pows_tensor = torch.tensor(pows, dtype=torch_type, device=dev)
                self._test_pow(vals_tensor, pows_tensor)

        ints = [0, 1, 2, 3]
        test_tensor_pow_tensor(ints, torch.int32, np.int32)
        test_tensor_pow_tensor(ints, torch.int64, np.int64)

        floats = [-3.0, -2.0, -1.0, -1 / 2, -1 / 3,
                  0.0,
                  1 / 3, 1 / 2, 1.0, 2.0, 3.0]
        test_tensor_pow_tensor(floats, torch.float32, np.float32)
        test_tensor_pow_tensor(floats, torch.float64, np.float64)

    def test_logical_xor_with_nontrivial_alignment(self, device):
        # test tensor that is not aligned to multiple of 16 bytes
        size = 128
        a = (torch.randn(size, device=device) > 0)
        b = (torch.randn(size, device=device) > 0)
        c = (torch.randn(size, device=device) > 0)
        non_trivial_alignment = [1, 2, 4, 8, 15]
        for i in non_trivial_alignment:
            for j in non_trivial_alignment:
                for k in non_trivial_alignment:
                    a_ = a[i: 100 + i]
                    b_ = b[j: 100 + j]
                    c_ = c[k: 100 + k]
                    torch.logical_xor(a_, b_, out=c_)
                    for x, y, z in zip(a_.tolist(), b_.tolist(), c_.tolist()):
                        self.assertEqual(x ^ y, z)

    @dtypes(torch.float)
    def test_add_with_tail(self, device, dtype):
        # test tensor where there is a tail which is not a multiple
        # of GPU warp size
        for tail_size in [1, 63, 67, 130]:
            size = 4096 + tail_size
            a = torch.randn(size, device=device, dtype=dtype)
            b = torch.randn(size, device=device, dtype=dtype)
            c = a + b
            for x, y, z in zip(a.tolist(), b.tolist(), c.tolist()):
                self.assertEqual(x + y, z)

    # Tests that CUDA tensors on different devices cannot be used in the same
    # binary operation, and that CUDA "scalars" cannot be used in the same
    # binary operation as non-scalar CPU tensors.
    @deviceCountAtLeast(2)
    @onlyCUDA
    def test_cross_device_binary_ops(self, devices):
        vals = (1., (2.,))
        cpu_tensor = torch.randn(2, 2)
        for op in (operator.add, torch.add,
                   operator.sub, torch.sub,
                   operator.mul, torch.mul,
                   operator.truediv, torch.true_divide,
                   operator.floordiv, torch.floor_divide):
            for a, b in product(vals, vals):
                a = torch.tensor(a, device=devices[0])
                b = torch.tensor(b, device=devices[1])

                with self.assertRaisesRegex(RuntimeError, "Expected all tensors.+"):
                    op(a, b)
                with self.assertRaisesRegex(RuntimeError, "Expected all tensors.+"):
                    op(b, a)
                with self.assertRaisesRegex(RuntimeError, "Expected all tensors.+"):
                    op(a, cpu_tensor)
                with self.assertRaisesRegex(RuntimeError, "Expected all tensors.+"):
                    op(cpu_tensor, a)

    # This test ensures that a scalar Tensor can be safely used
    # in a binary operation in conjunction with a Tensor on all
    # available CUDA devices
    @deviceCountAtLeast(2)
    @onlyCUDA
    def test_binary_op_scalar_device_unspecified(self, devices):
        scalar_val = torch.tensor(1.)
        for default_device in devices:
            with torch.cuda.device(default_device):
                for device in devices:
                    device_obj = torch.device(device)
                    x = torch.rand(3, device=device)
                    y0 = x * scalar_val
                    self.assertEqual(y0.device, device_obj)
                    y1 = scalar_val * x
                    self.assertEqual(y1.device, device_obj)
                    self.assertEqual(y0, y1)

    def test_div_and_floordiv_vs_python(self, device):
        # Tests torch division ops which can handle both arguments being
        #   scalars.
        # NOTE: torch.floor_divide currently truncates instead of flooring.
        #   the quotient. See https://github.com/pytorch/pytorch/issues/43874.
        def _scalar_helper(python_op, torch_op):
            for a, b in product(range(-10, 10), range(-10, 10)):
                for op in (lambda x: x * .5, lambda x: math.floor(x)):
                    a = op(a)
                    b = op(b)

                    # Skips zero divisors
                    if b == 0:
                        continue

                    expected = python_op(a, b)

                    for op in (operator.truediv, torch.true_divide):
                        actual_scalar = torch_op(a, b)

                        a_t = torch.tensor(a, device=device)
                        b_t = torch.tensor(b, device=device)

                        actual_tensor = torch_op(a_t, b_t)
                        actual_first_tensor = torch_op(a_t, b)
                        actual_second_tensor = torch_op(a, b_t)

                        self.assertEqual(actual_scalar, expected_div)
                        self.assertEqual(actual_tensor.item(), expected_div)
                        self.assertEqual(actual_first_tensor, actual_tensor)
                        self.assertEqual(actual_second_tensor, actual_tensor)

            _scalar_helper(operator.truediv, operator.truediv)
            _scalar_helper(operator.truediv, torch.true_divide)
            _scalar_helper(lambda a, b: math.trunc(a / b), operator.floordiv)
            _scalar_helper(lambda a, b: math.trunc(a / b), torch.floor_divide)

    # NOTE: torch.floor_divide currently truncates instead of flooring.
    # See https://github.com/pytorch/pytorch/issues/43874.
    @onlyOnCPUAndCUDA
    def test_div_and_floordiv_script_vs_python(self, device):
        # Creates jitted functions of two tensors
        def _wrapped_div(a, b):
            return a / b

        def _wrapped_floordiv(a, b):
            return a // b

        scripted_div = torch.jit.script(_wrapped_div)
        scripted_floordiv = torch.jit.script(_wrapped_floordiv)
        for a, b in product(range(-10, 10), range(-10, 10)):
            for op in (lambda x: x * .5, lambda x: math.floor(x)):
                a = op(a)
                b = op(b)

                # Skips zero divisors
                if b == 0:
                    continue

                expected_div = a / b
                expected_truncdiv = math.trunc(a / b)
                a_t = torch.tensor(a, device=device)
                b_t = torch.tensor(b, device=device)

                self.assertEqual(scripted_div(a_t, b_t), expected_div)
                self.assertEqual(scripted_floordiv(a_t, b_t), expected_truncdiv)

        # Creates jitted functions of one tensor
        def _wrapped_div_scalar(a):
            return a / 5

        # NOTE: this will fail when given an integer input, since
        #   the JIT implements division as
        #   torch.reciprocal(a) * 5, and reciprocal is only
        #   implemented for float types.
        def _wrapped_rdiv_scalar(a):
            return 5 / a

        def _wrapped_floordiv_scalar(a):
            return a // 5

        # NOTE: this fails if the input is not an integer tensor
        # See https://github.com/pytorch/pytorch/issues/45199
        def _wrapped_rfloordiv_scalar(a):
            return 5 // a

        scripted_div_scalar = torch.jit.script(_wrapped_div_scalar)
        scripted_rdiv_scalar = torch.jit.script(_wrapped_rdiv_scalar)
        scripted_floordiv_scalar = torch.jit.script(_wrapped_floordiv_scalar)
        scripted_rfloordiv_scalar = torch.jit.script(_wrapped_rfloordiv_scalar)

        for a in range(-10, 10):
            for op in (lambda x: x * .5, lambda x: math.floor(x)):
                a = op(a)

                a_t = torch.tensor(a, device=device)

                self.assertEqual(a / 5, scripted_div_scalar(a_t))
                self.assertEqual(math.trunc(a / 5), scripted_floordiv_scalar(a_t))

                # Skips zero divisors
                if a == 0:
                    continue

                if a_t.is_floating_point():
                    self.assertEqual(5 / a, scripted_rdiv_scalar(a_t))
                else:
                    with self.assertRaises(RuntimeError):
                        scripted_rdiv_scalar(a_t)


                # Handles Issue 45199 (see comment above)
                if a_t.is_floating_point():
                    with self.assertRaises(RuntimeError):
                        scripted_rfloordiv_scalar(a_t)
                else:
                    self.assertEqual(5 // a, scripted_rfloordiv_scalar(a_t))

    # NOTE: torch.floor_divide currently truncates instead of flooring
    #   the quotient. See https://github.com/pytorch/pytorch/issues/43874.
    @onlyOnCPUAndCUDA
    def test_idiv_and_ifloordiv_vs_python(self, device):
        def _wrapped_idiv_tensor(a, b):
            a /= b
            return a

        def _wrapped_idiv_scalar(a):
            a /= 5
            return a

        def _wrapped_true_divide__tensor(a, b):
            a.true_divide_(b)
            return a

        def _wrapped_true_divide__scalar(a):
            a.true_divide_(5)
            return a

        def _wrapped_floor_divide__tensor(a, b):
            a.floor_divide_(b)
            return a

        def _wrapped_floor_divide__scalar(a):
            a.floor_divide_(5)
            return a

        # The following functions are unsupported by the JIT
        def _wrapped_ifloordiv_tensor(a, b):
            a //= b
            return a

        def _wrapped_ifloordiv_scalar(a):
            a //= 5
            return a

        with self.assertRaises(torch.jit.frontend.NotSupportedError):
            scripted_ifloordiv_tensor = torch.jit.script(_wrapped_ifloordiv_tensor)

        with self.assertRaises(torch.jit.frontend.NotSupportedError):
            scripted_ifloordiv_scalar = torch.jit.script(_wrapped_ifloordiv_scalar)

        scripted_idiv_tensor = torch.jit.script(_wrapped_idiv_tensor)
        scripted_idiv_scalar = torch.jit.script(_wrapped_idiv_scalar)
        scripted_true_divide__tensor = torch.jit.script(_wrapped_true_divide__tensor)
        scripted_true_divide__scalar = torch.jit.script(_wrapped_true_divide__scalar)
        scripted_floor_divide__tensor = torch.jit.script(_wrapped_floor_divide__tensor)
        scripted_floor_divide__scalar = torch.jit.script(_wrapped_floor_divide__scalar)

        for a, b in product(range(-10, 10), range(-10, 10)):
            for op in (lambda x: x * .5, lambda x: math.floor(x)):
                a = op(a)
                b = op(b)

                # Skips zero divisors
                if b == 0:
                    continue

                expected_idiv = a / b
                expected_ifloordiv = a // b
                expected_itruncdiv = math.trunc(a / b)

                a_t = torch.tensor(a, device=device)
                b_t = torch.tensor(b, device=device)

                if a_t.is_floating_point():
                    tmp0 = a_t.clone()
                    tmp0 /= b

                    tmp1 = a_t.clone()
                    tmp1 /= b_t

                    self.assertEqual(tmp0.item(), expected_idiv)
                    self.assertEqual(tmp1.item(), expected_idiv)
                    self.assertEqual(scripted_true_divide__tensor(a_t.clone(), b_t).item(), expected_idiv)
                    self.assertEqual(scripted_true_divide__scalar(a_t.clone()).item(), a / 5)
                else:
                    tmp = a_t.clone()
                    with self.assertRaises(RuntimeError):
                        tmp /= b
                    with self.assertRaises(RuntimeError):
                        tmp /= b_t
                    with self.assertRaises(RuntimeError):
                        scripted_true_divide__tensor(tmp, b_t)
                    with self.assertRaises(RuntimeError):
                        scripted_true_divide__scalar(tmp)


                if not a_t.is_floating_point() and b_t.is_floating_point():
                    # Inplace modification fails because a float tensor is required
                    #   if the divisor is a float tensor
                    with self.assertRaises(RuntimeError):
                        a_t.clone().floor_divide_(b_t)
                    with self.assertRaises(RuntimeError):
                        scripted_floor_divide_tensor(a_t.clone(), b_t)
                    tmp = a_t.clone()
                    with self.assertRaises(RuntimeError):
                        tmp //= b_t
                else:
                    # Inplace modification is OK when both or neither tensor is
                    #   a float tensor
                    self.assertEqual(a_t.clone().floor_divide_(b_t).item(), expected_itruncdiv)
                    self.assertEqual(scripted_floor_divide__tensor(a_t.clone(), b_t).item(), expected_itruncdiv)
                    tmp = a_t.clone()
                    tmp //= b_t
                    self.assertEqual(tmp.item(), expected_itruncdiv)

                self.assertEqual(scripted_floor_divide__scalar(a_t), math.trunc(a / 5))

    # Tests binary op equivalence with Python builtin ops
    # Also tests that reverse operations are equivalent to forward ops
    # NOTE: division ops are tested separately above
    def test_binary_ops_with_scalars(self, device):
        for ops in ((operator.add, torch.add),
                    (operator.sub, torch.sub),
                    (operator.mul, torch.mul),
                    (operator.truediv, torch.div)):
            python_op, torch_op = ops

            for a, b in product(range(-10, 10), range(-10, 10)):
                for op in (lambda x: x * .5, lambda x: math.floor(x)):
                    a = op(a)
                    b = op(b)

                    # Skips zero divisors
                    if b == 0 or a == 0:
                        continue

                    a_tensor = torch.tensor(a, device=device)
                    b_tensor = torch.tensor(b, device=device)
                    a_tensor_cpu = a_tensor.cpu()
                    b_tensor_cpu = b_tensor.cpu()
                    vals = (a, b, a_tensor, b_tensor, a_tensor_cpu, b_tensor_cpu)

                    for args in product(vals, vals):
                        first, second = args

                        first_scalar = first if not isinstance(first, torch.Tensor) else first.item()
                        second_scalar = second if not isinstance(second, torch.Tensor) else second.item()
                        expected = python_op(first_scalar, second_scalar)

                        self.assertEqual(expected, python_op(first, second))
                        self.assertEqual(expected, torch_op(first, second))

    @dtypes(*product(torch.testing.get_all_dtypes(include_complex=False), torch.testing.get_all_dtypes(include_complex=False)))
    def test_maximum_minimum_type_promotion(self, device, dtypes):
        a = torch.tensor((0, 1), device=device, dtype=dtypes[0])
        b = torch.tensor((1, 0), device=device, dtype=dtypes[1])
        for op in (torch.maximum, torch.max, torch.minimum, torch.min):
            result = op(a, b)
            self.assertEqual(result.dtype, torch.result_type(a, b))

    @dtypes(*(torch.testing.get_all_int_dtypes() + [torch.bool]))
    def test_maximum_minimum_int_and_bool(self, device, dtype):
        ops = ((torch.maximum, torch.max, np.maximum), (torch.minimum, torch.min, np.minimum))
        rng = np.random.default_rng()
        a_np = np.array(rng.integers(-100, 100, size=10), dtype=torch_to_numpy_dtype_dict[dtype])
        b_np = np.array(rng.integers(-100, 100, size=10), dtype=torch_to_numpy_dtype_dict[dtype])

        for torch_op, alias, numpy_op in ops:
            a_tensor = torch.from_numpy(a_np).to(device=device, dtype=dtype)
            b_tensor = torch.from_numpy(b_np).to(device=device, dtype=dtype)
            tensor_result = torch_op(a_tensor, b_tensor)
            alias_result = alias(a_tensor, b_tensor)

            out = torch.empty_like(a_tensor)
            torch_op(a_tensor, b_tensor, out=out)

            numpy_result = numpy_op(a_np, b_np)

            self.assertEqual(alias_result, tensor_result)
            self.assertEqual(tensor_result, numpy_result)
            self.assertEqual(out, numpy_result)

    @precisionOverride({torch.bfloat16: 1e-2})
    @dtypes(*(torch.testing.get_all_fp_dtypes()))
    def test_maximum_minimum_float(self, device, dtype):
        ops = ((torch.maximum, torch.max, np.maximum), (torch.minimum, torch.min, np.minimum))

        if dtype == torch.bfloat16:
            a_np = np.random.randn(10).astype(np.float64)
            b_np = np.random.randn(10).astype(np.float64)
        else:
            a_np = np.random.randn(10).astype(torch_to_numpy_dtype_dict[dtype])
            b_np = np.random.randn(10).astype(torch_to_numpy_dtype_dict[dtype])

        for torch_op, alias, numpy_op in ops:
            numpy_result = numpy_op(a_np, b_np)

            a_tensor = torch.from_numpy(a_np).to(device=device, dtype=dtype)
            b_tensor = torch.from_numpy(b_np).to(device=device, dtype=dtype)
            tensor_result = torch_op(a_tensor, b_tensor)
            alias_result = alias(a_tensor, b_tensor)
            out = torch.empty_like(a_tensor)
            torch_op(a_tensor, b_tensor, out=out)

            self.assertEqual(alias_result, tensor_result)
            self.assertEqual(tensor_result, numpy_result)
            self.assertEqual(out, numpy_result)

    @dtypes(*(torch.testing.get_all_fp_dtypes()))
    def test_maximum_minimum_float_nan_and_inf(self, device, dtype):
        # np.maximum and np.minimum functions compare input arrays element-wisely.
        # if one of the elements being compared is a NaN, then that element is returned.
        ops = ((torch.maximum, torch.max, np.maximum), (torch.minimum, torch.min, np.minimum))
        a_vals = (float('inf'), -float('inf'), float('nan'), float('nan'))
        b_vals = (-float('inf'), float('inf'), float('inf'), float('nan'))
        if dtype == torch.bfloat16:
            a_np = np.array(a_vals, dtype=np.float64)
            b_np = np.array(b_vals, dtype=np.float64)
        else:
            a_np = np.array(a_vals, dtype=torch_to_numpy_dtype_dict[dtype])
            b_np = np.array(b_vals, dtype=torch_to_numpy_dtype_dict[dtype])

        for torch_op, alias, numpy_op in ops:
            numpy_result = numpy_op(a_np, b_np)

            a_tensor = torch.from_numpy(a_np).to(device=device, dtype=dtype)
            b_tensor = torch.from_numpy(b_np).to(device=device, dtype=dtype)
            tensor_result = torch_op(a_tensor, b_tensor)
            alias_result = alias(a_tensor, b_tensor)

            out = torch.empty_like(a_tensor)
            torch_op(a_tensor, b_tensor, out=out)

            self.assertEqual(alias_result, tensor_result)
            if dtype == torch.bfloat16:
                self.assertEqual(tensor_result, numpy_result, exact_dtype=False)
                self.assertEqual(out, numpy_result, exact_dtype=False)
            else:
                self.assertEqual(tensor_result, numpy_result)
                self.assertEqual(out, numpy_result)

    @dtypes(*product(torch.testing.get_all_complex_dtypes(), torch.testing.get_all_dtypes()))
    def test_maximum_minimum_complex(self, device, dtypes):
        for torch_op in (torch.maximum, torch.minimum, torch.max, torch.min):
            with self.assertRaisesRegex(RuntimeError, 'does not support complex inputs'):
                torch_op(torch.ones(1, device=device, dtype=dtypes[0]),
                         torch.ones(1, device=device, dtype=dtypes[1]))

            with self.assertRaisesRegex(RuntimeError, 'does not support complex inputs'):
                torch_op(torch.ones(1, device=device, dtype=dtypes[1]),
                         torch.ones(1, device=device, dtype=dtypes[0]))

    @onlyCUDA
    def test_maximum_minimum_cross_device(self, device):
        a = torch.tensor((1, 2, -1))
        b = torch.tensor((3, 0, 4), device=device)
        ops = (torch.maximum, torch.minimum)

        for torch_op in ops:
            with self.assertRaisesRegex(RuntimeError, 
                                        "Expected all tensors to be on the same device"):
                torch_op(a, b)

            with self.assertRaisesRegex(RuntimeError, 
                                        "Expected all tensors to be on the same device"):
                torch_op(b, a) 

        # test cuda tensor and cpu scalar
        ops = ((torch.maximum, np.maximum), (torch.minimum, np.minimum))
        a_np = np.array(1)
        b_np = np.array([3, 0, 4])

        for torch_op, numpy_op in ops:
            a_tensor = torch.from_numpy(a_np)
            b_tensor = torch.from_numpy(b_np).to(device=device)
            tensor_result_1 = torch_op(a_tensor, b_tensor)
            numpy_result_1 = numpy_op(a_np, b_np)
            tensor_result_2 = torch_op(b_tensor, a_tensor)
            numpy_result_2 = numpy_op(b_np, a_np)

            self.assertEqual(tensor_result_1, numpy_result_1)
            self.assertEqual(tensor_result_2, numpy_result_2)

    # TODO: tests like this should be generic
    @dtypesIfCUDA(torch.half, torch.float, torch.double)
    @dtypes(torch.float, torch.double)
    def test_mul_intertype_scalar(self, device, dtype):
        x = torch.tensor(1.5, dtype=dtype, device=device)
        y = torch.tensor(3, dtype=torch.int32, device=device)

        self.assertEqual(x * y, 4.5)
        self.assertEqual(y * x, 4.5)

        with self.assertRaisesRegex(RuntimeError, "can't be cast to the desired output type"):
            y *= x
        x *= y
        self.assertEqual(x, 4.5)

    @onlyCPU
    @dtypes(*torch.testing.get_all_dtypes())
    def test_sub(self, device, dtype):
        m1 = torch.tensor([2.34, 4.44], dtype=dtype, device=device)
        m2 = torch.tensor([1.23, 2.33], dtype=dtype, device=device)

        if dtype == torch.bool:
            self.assertRaises(RuntimeError, lambda: m1 - m2)
        elif (dtype == torch.bfloat16 or dtype == torch.half):
            # bfloat16 has a lower precision so we have to have a separate check for it
            self.assertEqual(m1 - m2, torch.tensor([1.11, 2.11], dtype=dtype), atol=0.01, rtol=0)
        else:
            self.assertEqual(m1 - m2, torch.tensor([1.11, 2.11], dtype=dtype))

    # TODO: what is this test testing?
    @onlyCPU
    @dtypes(torch.float)
    def test_csub(self, device, dtype):
        # with a tensor
        a = torch.randn(100, 90, dtype=dtype, device=device)
        b = a.clone().normal_()

        res_add = torch.add(a, b, alpha=-1)
        res_csub = a.clone()
        res_csub.sub_(b)
        self.assertEqual(res_add, res_csub)

        # with a scalar
        a = torch.randn(100, 100, dtype=dtype, device=device)

        scalar = 123.5
        res_add = torch.add(a, -scalar)
        res_csub = a.clone()
        res_csub.sub_(scalar)
        self.assertEqual(res_add, res_csub)

    # TODO: reconcile with minimum/maximum tests
    @dtypesIfCUDA(torch.half, torch.float, torch.double)
    @dtypes(torch.float, torch.double)
    def test_min_max_binary_op_nan(self, device, dtype):
        a = torch.rand(1000, dtype=dtype, device=device)
        b = torch.rand(1000, dtype=dtype, device=device)

        # 0:250: a -- nan, b -- not nan
        a[:250] = float('nan')
        # 250:500: a -- not nan, b -- nan
        b[250:500] = float('nan')
        # 500:750: a and b both nan
        a[500:750] = float('nan')
        b[500:750] = float('nan')
        # 750:1000: neither nan

        ma = torch.max(a, b)
        mi = torch.min(a, b)

        for i in range(750):
            self.assertTrue(torch.isnan(ma[i]), "max(a, b): {}, a: {}, b: {}".format(ma[i], a[i], b[i]))
            self.assertTrue(torch.isnan(mi[i]), "min(a, b): {}, a: {}, b: {}".format(mi[i], a[i], b[i]))

        for i in range(750, 1000):
            self.assertFalse(torch.isnan(ma[i]), "max(a, b): {}, a: {}, b: {}".format(ma[i], a[i], b[i]))
            self.assertFalse(torch.isnan(mi[i]), "min(a, b): {}, a: {}, b: {}".format(mi[i], a[i], b[i]))

    @dtypes(*product(torch.testing.get_all_dtypes(include_complex=False),
                     torch.testing.get_all_dtypes(include_complex=False)))
    def test_copysign(self, device, dtypes):
        def _test_copysign_numpy(a, b):
            torch_result = torch.copysign(a, b)

            if a.dtype == torch.bfloat16:
                np_a = a.to(torch.float).cpu().numpy()
            else:
                np_a = a.cpu().numpy()

            if b.dtype == torch.bfloat16:
                np_b = b.to(torch.float).cpu().numpy()
            else:
                np_b = b.cpu().numpy()
            expected = torch.from_numpy(np.copysign(np_a, np_b))
            # To handle inconsistencies of type promotion between PyTorch and Numpy
            # Applied for both arguments having integral precision and bfloat16
            types = [torch.bool, torch.bfloat16] + torch.testing.get_all_int_dtypes()
            if a.dtype in types or b.dtype in types:
                promoted_type = torch.promote_types(torch_result.dtype, expected.dtype)
                torch_result = torch_result.to(promoted_type)
                expected = expected.to(promoted_type)

            # Verify Value
            self.assertEqual(torch_result, expected)
            # Verify Sign
            # Use double copysign to verify the correctnes of 0.0 and -0.0, since
            # it always True for self.assertEqual(0.0 == -0.0). So, we use 1 as the
            # magnitude to verify the sign between torch and numpy results, elementwise.
            # Special case: NaN conversions between FP32 and FP16 is not bitwise
            # equivalent to pass this assertion.
            if a.dtype != torch.float16 and b.dtype != torch.float16:
                self.assertEqual(torch.copysign(torch.tensor(1.0), torch_result),
                                 torch.copysign(torch.tensor(1.0), expected))

        # Compare Result with NumPy
        # Type promotion
        a = make_tensor((10, 10), device=device, dtype=dtypes[0], low=-9, high=9)
        b = make_tensor((10, 10), device=device, dtype=dtypes[1], low=-9, high=9)
        _test_copysign_numpy(a, b)

        # Broadcast
        a = make_tensor((10, 1, 10), device=device, dtype=dtypes[0], low=-9, high=9)
        b = make_tensor((10, 10), device=device, dtype=dtypes[1], low=-9, high=9)
        _test_copysign_numpy(a, b)

        a = make_tensor((10, 10), device=device, dtype=dtypes[0], low=-9, high=9)
        b = make_tensor((10, 1, 10), device=device, dtype=dtypes[1], low=-9, high=9)
        _test_copysign_numpy(a, b)

        # 0.0/-0.0/inf/-inf/nan
        cases = [0.0, -0.0, float('inf'), float('-inf'), float('nan')]
        # torch.bfloat16 can not hold '-nan'
        # torch.half can not hold '-nan' on CUDA
        types = [torch.float32, torch.float64]
        if device == 'cpu':
            types.append(torch.float16)
        if dtypes[0] in types:
            b = make_tensor((10, 10), device=device, dtype=dtypes[1], low=-9, high=9)
            for case in cases:
                _test_copysign_numpy(torch.tensor([case], device=device, dtype=dtypes[0]), b)

        if dtypes[1] in torch.testing.get_all_fp_dtypes():
            a = make_tensor((10, 10), device=device, dtype=dtypes[0], low=-9, high=9)
            for case in cases:
                _test_copysign_numpy(a, torch.tensor([case], device=device, dtype=dtypes[1]))

    @dtypes(torch.bfloat16, torch.float)
    def test_div(self, device, dtype):
        for op, method, inplace in ((torch.div, torch.Tensor.div, torch.Tensor.div_),
                                    (torch.true_divide, torch.Tensor.true_divide,
                                     torch.Tensor.true_divide_)):
            m1 = torch.randn(10, 10, dtype=torch.float, device=device).to(dtype=dtype)
            res1 = m1.clone()
            inplace(res1[:, 3], 2)
            res2 = m1.clone()
            for i in range(m1.size(0)):
                res2[i, 3] = res2[i, 3] / 2
            self.assertEqual(res1, res2)

            if dtype == torch.bfloat16:
                a1 = torch.tensor([4.2, 6.2], dtype=dtype, device=device)
                a2 = torch.tensor([2., 2.], dtype=dtype, device=device)
                self.assertEqual(op(a1, a2),
                                 torch.tensor([2.1, 3.1], dtype=dtype, device=device),
                                 atol=0.01, rtol=0)
                self.assertEqual(method(a1, a2), op(a1, a2))

    @dtypes(torch.bfloat16, torch.float)
    def test_true_divide_out(self, device, dtype):
        a1 = torch.tensor([4.2, 6.2], dtype=dtype, device=device)
        a2 = torch.tensor([2., 2.], dtype=dtype, device=device)
        res = torch.empty_like(a1)
        self.assertEqual(torch.true_divide(a1, a2, out=res),
                         torch.tensor([2.1, 3.1], dtype=dtype, device=device),
                         atol=0.01, rtol=0)

    @onlyCUDA
    @dtypes(torch.half)
    def test_divmul_scalar(self, device, dtype):
        x = torch.tensor(100., device=device, dtype=dtype)
        x_ref = x.float()
        scale = 1e5
        res = x.div(scale)
        expected = x_ref.div(scale)
        self.assertEqual(res, expected.to(dtype), atol=0., rtol=0.)
        x = torch.tensor(1e-5, device=device, dtype=dtype)
        x_ref = x.float()
        res = x.mul(scale)
        expected = x_ref.mul(scale)
        self.assertEqual(res, expected.to(dtype), atol=0., rtol=0.)
        res = scale * x
        self.assertEqual(res, expected.to(dtype), atol=0., rtol=0.)

    @dtypesIfCUDA(*set(torch.testing.get_all_math_dtypes('cuda')) - {torch.complex64, torch.complex128})
    @dtypes(*set(torch.testing.get_all_math_dtypes('cpu')) - {torch.complex64, torch.complex128})
    def test_floor_divide_tensor(self, device, dtype):
        x = torch.randn(10, device=device).mul(30).to(dtype)
        y = torch.arange(1, 11, dtype=dtype, device=device)

        z = x // y
        z_alt = torch.trunc(x.double() / y.double()).to(dtype)

        self.assertEqual(z.dtype, x.dtype)
        self.assertEqual(z, z_alt)

    @dtypesIfCUDA(*set(torch.testing.get_all_math_dtypes('cuda')) - {torch.complex64, torch.complex128})
    @dtypes(*set(torch.testing.get_all_math_dtypes('cpu')) - {torch.complex64, torch.complex128})
    def test_floor_divide_scalar(self, device, dtype):
        x = torch.randn(100, device=device).mul(10).to(dtype)

        z = x // 3
        z_alt = torch.tensor([math.trunc(v.item() / 3.) for v in x], dtype=x.dtype, device=device)

        self.assertEqual(z.dtype, x.dtype)
        self.assertEqual(z, z_alt)

    # Note: this tests fails on XLA
    @onlyOnCPUAndCUDA
    @dtypes(torch.float, torch.long)
    def test_floor_divide_out(self, device, dtype):
        x = torch.randn(10, device=device).mul(10).to(dtype)
        y = torch.arange(1, 11, dtype=dtype, device=device)
        o = torch.empty(10, dtype=dtype, device=device)

        torch.floor_divide(x, y, out=o)
        self.assertEqual(o, x // y)

        # Tests scalar with out
        torch.floor_divide(x, 2, out=o)
        self.assertEqual(o, x // 2)

        if dtype == torch.int:
            o = torch.empty(10, dtype=torch.float, device=device)
            torch.floor_divide(x, y, out=o)
            self.assertEqual(o, torch.floor_divide(x.float(), y.float()))

    @onlyCPU
    @dtypes(*torch.testing.get_all_math_dtypes('cpu'))
    def test_rdiv(self, device, dtype):
        if dtype is torch.float16:
            return
        elif dtype.is_complex:
            x = torch.rand(100, dtype=dtype, device=device).add(1).mul(4)
        else:
            x = torch.rand(100, device=device).add(1).mul(4).to(dtype)
        y = 30 / x
        z = torch.tensor([30 / v.item() for v in x], device=device)
        self.assertEqual(y, z, exact_dtype=False)

    @dtypes(*torch.testing.get_all_fp_dtypes(include_bfloat16=False))
    def test_fmod_remainder_by_zero_float(self, device, dtype):
        fn_list = (torch.fmod, torch.remainder)
        for fn in fn_list:
            # check floating-point tensor fmod/remainder to zero is nan on both CPU and GPU
            x = make_tensor((10, 10), device=device, dtype=dtype, low=-9, high=9)
            zero = torch.zeros_like(x)
            self.assertTrue(torch.all(fn(x, 0.0).isnan()))
            self.assertTrue(torch.all(fn(x, zero).isnan()))

    @onlyOnCPUAndCUDA  # Check Issue https://github.com/pytorch/pytorch/issues/48130
    @skipCUDAIfRocm  # Error happens on both ROCM and XLA
    @dtypes(*torch.testing.get_all_int_dtypes())
    def test_fmod_remainder_by_zero_integral(self, device, dtype):
        fn_list = (torch.fmod, torch.remainder)
        for fn in fn_list:
            # check integral tensor fmod/remainder to zero
            x = make_tensor((10, 10), device=device, dtype=dtype, low=-9, high=9)
            zero = torch.zeros_like(x)
            # RuntimeError on CPU
            if device == 'cpu':
                with self.assertRaisesRegex(RuntimeError, "ZeroDivisionError"):
                    fn(x, zero)
            # Different value for different dtype on CUDA:
            # Due to it's an undefined behavior, CUDA returns a pattern of all 1s
            # for integral dividend (other than int64) divided by zero. For int64,
            # CUDA returns all 1s for negative dividend, half 1s for positive dividend.
            # uint8: 0xff -> 255
            # int32: 0xffffffff -> -1
            else:
                if dtype == torch.int64:
                    self.assertEqual(fn(x, zero) == 4294967295, x >= 0)
                    self.assertEqual(fn(x, zero) == -1, x < 0)
                else:
                    value = 255 if dtype == torch.uint8 else -1
                    self.assertTrue(torch.all(fn(x, zero) == value))

<<<<<<< HEAD
    @dtypes(*torch.testing.get_all_dtypes(include_bfloat16=False, include_bool=False, include_complex=False))
    def test_fmod_remainder(self, device, dtype):
        # Use numpy as reference
        def _helper(x, mod):
            fns_list = ((torch.fmod, torch.Tensor.fmod_, np.fmod),
                        (torch.remainder, torch.Tensor.remainder_, np.remainder))
            for fn, inplace_fn, ref in fns_list:
                np_x = x.cpu().numpy()
                np_mod = mod.cpu().numpy() if torch.is_tensor(mod) else mod
                exp = ref(np_x, np_mod)
                exp = torch.from_numpy(exp)

                res = fn(x, mod)
                # Different Type promotion between numpy and torch for
                # integral tensor with float scalar/tensor
                dtype_flag = \
                    dtype in torch.testing.get_all_int_dtypes() and \
                    (mod.dtype == torch.float if torch.is_tensor(mod) else type(mod) == float)

                if dtype_flag:
                    self.assertEqual(res, exp, exact_dtype=False)
                else:
                    self.assertEqual(res, exp)
                # out
                out = torch.empty(0, device=device, dtype=dtype)
                if dtype_flag:
                    self.assertRaises(RuntimeError, lambda: fn(x, mod, out=out))
                else:
                    fn(x, mod, out=out)
                    self.assertEqual(out, exp)
                    self.assertEqual(out.size(), torch.Size([10, 10]))
                # in-place
                if dtype_flag:
                    self.assertRaises(RuntimeError, lambda: inplace_fn(x, mod))
                else:
                    inplace_fn(x, mod)
                    self.assertEqual(x, exp, exact_dtype=False)
=======
    @dtypes(*torch.testing.get_all_dtypes(include_bfloat16=False, include_bool=True, include_complex=False))
    def test_fmod(self, device, dtype):
        # Use numpy as reference
        def _helper(x, mod):
            np_x = x.cpu().numpy()
            np_mod = mod.cpu().numpy() if torch.is_tensor(mod) else mod
            ref_fn = np_binary_ufunc_integer_promotion_wrapper(np.fmod)
            exp = ref_fn(np_x, np_mod)
            exp = torch.from_numpy(exp)
            res = torch.fmod(x, mod)

            self.assertEqual(res, exp)
            # out
            out = torch.empty(0, device=device, dtype=res.dtype)
            torch.fmod(x, mod, out=out)
            self.assertEqual(out, exp)
            self.assertEqual(out.size(), torch.Size([10, 10]))
            # in-place (Type cast runtime error)
            try:
                x.fmod_(mod)
                self.assertEqual(x, exp, exact_dtype=False)
            except RuntimeError as e:
                self.assertRegex(str(e), "result type (Half|Float|Double|Long) "
                                         "can't be cast to the desired output "
                                         "type (Bool|Byte|Char|Short|Int|Long)")
>>>>>>> 1f31722c

        x = make_tensor((10, 10), device=device, dtype=dtype, low=-9, high=9)
        # mod with same dtype as x
        mod = make_tensor((10, 10), device=device, dtype=dtype, low=-9, high=9)
        # Exclude 0
        mod[mod == 0] = 1

        # Mods: Integer, Float, Tensor, Non-contiguous Tensor
        mods = [3, 2.3, mod, mod.t()]
        # mod with floating-point dtype
        if dtype in torch.testing.get_all_int_dtypes():
            mod_float = make_tensor((10, 10), device=device, dtype=torch.float, low=-9, high=9)
            mod[mod == 0] = 1
            mods.append(mod_float)

        for dividend, mod in product([x, x.t()], mods):
            _helper(dividend, mod)

    @dtypes(torch.float, torch.double)
    def test_remainder_fmod_large_dividend(self, device, dtype):
        alarge = 1e9
        pi = 3.14159265358979
        for avalue in [alarge, -alarge]:
            for bvalue in [pi, -pi]:
                a = torch.tensor([avalue], dtype=dtype, device=device)
                b = torch.tensor([bvalue], dtype=dtype, device=device)
                c = torch.remainder(a, b)
                d = torch.fmod(a, b)
                self.assertTrue((b[0] > 0) == (c[0] > 0))  # remainder has same sign as divisor
                self.assertTrue((a[0] > 0) == (d[0] > 0))  # fmod has same sign as dividend
                self.assertTrue(abs(c[0]) < abs(b[0]))     # remainder is within range of divisor
                self.assertTrue(abs(d[0]) < abs(b[0]))     # fmod is within range of divisor
                if ((a[0] > 0) == (b[0] > 0)):
                    self.assertTrue(c[0] == d[0])   # remainder is same as fmod
                else:
                    self.assertTrue(abs(c[0] - d[0]) == abs(b[0]))  # differ by one divisor

    @dtypesIfCPU(torch.bfloat16, torch.float32, torch.float64)
    @dtypes(torch.float32, torch.float64)
    def test_hypot(self, device, dtype):
        inputs = [
            (torch.randn(10, device=device).to(dtype), torch.randn(10, device=device).to(dtype)),
            (torch.randn((3, 3, 3), device=device).to(dtype), torch.randn((3, 3, 3), device=device).to(dtype)),
            (torch.randn((10, 1), device=device).to(dtype), torch.randn((10, 1), device=device).to(dtype).transpose(0, 1)),
            (torch.randint(100, (10, ), device=device, dtype=torch.long), torch.randn(10, device=device).to(dtype))
        ]
        for input in inputs:
            actual = torch.hypot(input[0], input[1])
            if dtype == torch.bfloat16:
                expected = torch.sqrt(input[0] * input[0] + input[1] * input[1])
            else:
                expected = np.hypot(input[0].cpu().numpy(), input[1].cpu().numpy())
            self.assertEqual(actual, expected)

    @onlyOnCPUAndCUDA
    @dtypes(torch.uint8, torch.int8, torch.int16, torch.int32, torch.int64)
    def test_gcd(self, device, dtype):
        # Tests gcd(0, 0), gcd(0, a) cases
        t1 = torch.tensor([0, 10, 0], dtype=dtype, device=device)
        t2 = torch.tensor([0, 0, 10], dtype=dtype, device=device)
        actual = torch.gcd(t1, t2)
        expected = np.gcd([0, 10, 0], [0, 0, 10])
        self.assertEqual(actual, expected)

        if dtype == torch.uint8:
            # Test unsigned integers with potential sign issues (i.e., uint8 with value >= 128)
            a = torch.tensor([190, 210], device=device, dtype=dtype)
            b = torch.tensor([190, 220], device=device, dtype=dtype)
            actual = torch.gcd(a, b)
            expected = torch.tensor([190, 10], device=device, dtype=dtype)
        else:
            # Compares with NumPy
            a = torch.randint(-20, 20, (1024,), device=device, dtype=dtype)
            b = torch.randint(-20, 20, (1024,), device=device, dtype=dtype)
            actual = torch.gcd(a, b)
            expected = np.gcd(a.cpu().numpy(), b.cpu().numpy())
            self.assertEqual(actual, expected)

    @onlyOnCPUAndCUDA
    @dtypes(torch.int16, torch.int32, torch.int64)
    def test_lcm(self, device, dtype):
        # Tests lcm(0, 0), lcm(0, a) cases
        t1 = torch.tensor([0, 10, 0], dtype=dtype, device=device)
        t2 = torch.tensor([0, 0, 10], dtype=dtype, device=device)
        actual = torch.lcm(t1, t2)
        expected = np.lcm([0, 10, 0], [0, 0, 10])
        self.assertEqual(actual, expected)

        # Compares with NumPy
        a = torch.randint(-20, 20, (1024,), device=device, dtype=dtype)
        b = torch.randint(-20, 20, (1024,), device=device, dtype=dtype)
        actual = torch.lcm(a, b)
        expected = np.lcm(a.cpu().numpy(), b.cpu().numpy())
        self.assertEqual(actual, expected)

    @onlyOnCPUAndCUDA
    @dtypes(torch.float32, torch.float64)
    def test_nextafter(self, device, dtype):
        # Test special cases
        t1 = torch.tensor([0, 0, 10], device=device, dtype=dtype)
        t2 = torch.tensor([inf, -inf, 10], device=device, dtype=dtype)
        actual = torch.nextafter(t1, t2)
        expected = np.nextafter(t1.cpu().numpy(), t2.cpu().numpy())
        self.assertEqual(actual, expected, atol=0, rtol=0)

        actual = torch.nextafter(t2, t1)
        expected = np.nextafter(t2.cpu().numpy(), t1.cpu().numpy())
        self.assertEqual(actual, expected, atol=0, rtol=0)

        t1 = torch.tensor([0, nan], device=device, dtype=dtype)
        t2 = torch.tensor([nan, 0], device=device, dtype=dtype)
        self.assertTrue(torch.nextafter(t1, t2).isnan().all())

        a = torch.randn(100, device=device, dtype=dtype)
        b = torch.randn(100, device=device, dtype=dtype)
        actual = torch.nextafter(a, b)
        expected = np.nextafter(a.cpu().numpy(), b.cpu().numpy())
        self.assertEqual(actual, expected, atol=0, rtol=0)

    def _test_cop(self, torchfn, mathfn, dtype, device):
        def reference_implementation(res2):
            for i, j in iter_indices(sm1):
                idx1d = i * sm1.size(0) + j
                res2[i, j] = mathfn(sm1[i, j], sm2[idx1d])
            return res2

        # contiguous
        m1 = torch.randn(10, 10, 10, dtype=dtype, device=device)
        m2 = torch.randn(10, 10 * 10, dtype=dtype, device=device)
        sm1 = m1[4]
        sm2 = m2[4]

        res1 = torchfn(sm1, sm2.view(10, 10))
        res2 = reference_implementation(res1.clone())
        self.assertEqual(res1, res2)

        # non-contiguous
        m1 = torch.randn(10, 10, 10, dtype=dtype, device=device)
        m2 = torch.randn(10 * 10, 10 * 10, dtype=dtype, device=device)
        sm1 = m1[:, 4]
        sm2 = m2[:, 4]
        # view as sm1.size()
        sm2.set_(sm2.storage(), sm2.storage_offset(), sm1.size(), (sm2.stride()[0] * 10, sm2.stride()[0]))
        res1 = torchfn(sm1, sm2)
        # reference_implementation assumes 1-d sm2
        sm2.set_(sm2.storage(), sm2.storage_offset(), m2[:, 4].size(), m2[:, 4].stride())
        res2 = reference_implementation(res1.clone())
        self.assertEqual(res1, res2)

    @onlyCPU
    @dtypes(torch.float)
    def test_cdiv(self, device, dtype):
        self._test_cop(torch.div, lambda x, y: x / y, dtype, device)

    @onlyCPU
    @dtypes(torch.float)
    def test_cremainder(self, device, dtype):
        self._test_cop(torch.remainder, lambda x, y: x % y, dtype, device)

    @onlyCPU
    @dtypes(torch.float)
    def test_cmul(self, device, dtype):
        self._test_cop(torch.mul, lambda x, y: x * y, dtype, device)

    @onlyCPU
    @dtypes(torch.float)
    def test_cpow(self, device, dtype):
        self._test_cop(torch.pow, lambda x, y: nan if x < 0 else math.pow(x, y), dtype, device)

    @onlyCPU
    @dtypes(torch.uint8, torch.int8, torch.int16, torch.int32, torch.int64)
    def test_floor_divide_zero(self, device, dtype):
        a = torch.tensor([0, 1], dtype=dtype, device=device)
        b = torch.tensor([0, 1], dtype=dtype, device=device)
        with self.assertRaisesRegex(RuntimeError, 'ZeroDivisionError'):
            a // b

    @unittest.skipIf(TEST_WITH_ASAN, "Integer overflows are not allowed under ASAN")
    @dtypes(*torch.testing.get_all_dtypes())
    def test_muldiv_scalar(self, device, dtype):
        x = make_tensor((10, 3), device, dtype, low=None, high=None)
        s = make_tensor((1,), 'cpu', dtype, low=None, high=None).item()
        y = torch.full_like(x, s)
        self.assertEqual(x * s, x * y)
        self.assertEqual(s * x, y * x)
        self.assertEqual(x / s, x / y)
        self.assertEqual(s / x, y / x)

    @dtypes(*tuple(itertools.combinations_with_replacement(torch.testing.get_all_dtypes(), 2)))
    def test_comparison_ops_type_promotion_and_broadcasting(self, device, dtypes):
        # issue #42660
        # testing all combinations of broadcasting and type promotion
        # with a range of dtypes and input shapes, and with extremal values
        def compare_with_numpy_bin_op(torch_fn, np_fn, x, y, out=None):
            # working around the fact that numpy doesn't support bfloat16
            # by letting numpy treat them as float32's
            x_np = x if x.dtype != torch.bfloat16 else x.to(torch.float32)
            y_np = y.cpu().numpy() if y.dtype != torch.bfloat16 else y.to(torch.float32).cpu().numpy()
            self.compare_with_numpy(lambda inp: torch_fn(inp, y, out=out) if out else torch_fn(inp, y),
                                    lambda inp: np_fn(inp, y_np, out=out) if out else np_fn(inp, y_np),
                                    x_np)

        complex_op_denylist = [torch.lt, torch.le, torch.gt, torch.ge]  # complex not supported
        input_sizes = [
            (1,),
            (10,),
            (10, 1),
            (1, 10),
            (4, 10),
            (64, 10),
            (12, 3)]
        op_pairs = [(torch.lt, np.less),
                    (torch.le, np.less_equal),
                    (torch.gt, np.greater),
                    (torch.ge, np.greater_equal),
                    (torch.eq, np.equal),
                    (torch.ne, np.not_equal),
                    (torch.logical_and, np.logical_and),
                    (torch.logical_or, np.logical_or),
                    (torch.logical_xor, np.logical_xor)]

        for size1 in input_sizes:
            size2 = (2,) + size1  # perform broadcasting
            for with_extremal in [False, True]:
                a = _generate_input(size1, dtypes[0], device, with_extremal)
                b = _generate_input(size2, dtypes[1], device, with_extremal)
                for torch_op, numpy_op in op_pairs:
                    if (dtypes[0].is_complex or dtypes[1].is_complex) and torch_op in complex_op_denylist:
                        continue
                    # functional version of op
                    compare_with_numpy_bin_op(torch_op, numpy_op, a, b)

                    # functional comparison ops always return bool tensors
                    self.assertEqual(torch_op(a, b).dtype, torch.bool)

                    # out version of op
                    out = torch.zeros(1, dtype=torch.complex128)  # all casts to complex128 are safe
                    compare_with_numpy_bin_op(torch_op, numpy_op, a, b, out=out)

    @onlyOnCPUAndCUDA
    @dtypes(torch.int8, torch.int16, torch.int32, torch.int64)
    def test_signed_shift(self, device, dtype):
        "Ensure that signed integer bit shifting works as expected."
        a = torch.tensor([-10, 10], device=device, dtype=dtype)  # [11...1110110, 1010]
        expected_l = torch.tensor([-40, 40], device=device, dtype=dtype)  # [11...11011000, 101000]
        self.assertEqual(a << 2, expected_l)
        self.compare_with_numpy(lambda x: x << 2, lambda x: np.left_shift(x, 2), a)
        expected_r = torch.tensor([-5, 5], device=device, dtype=dtype)  # [1111...111011, 101]
        self.assertEqual(a >> 1, expected_r)
        self.compare_with_numpy(lambda x: x >> 1, lambda x: np.right_shift(x, 1), a)

    def test_bitwise_and(self, device):
        for dtype in (torch.uint8, torch.int8, torch.int16, torch.int32, torch.int64):
            a = torch.tensor([1, -2, 3], dtype=dtype, device=device)
            b = torch.tensor([2, 1, 3], dtype=dtype, device=device)
            expected_res = torch.tensor([0, 0, 3], dtype=dtype, device=device)
            b_scalar = 2
            expected_res_scalar = torch.tensor([0, 2, 2], dtype=dtype, device=device)

            # standard version
            self.assertEqual(torch.bitwise_and(a, b), expected_res)
            self.assertEqual(torch.bitwise_and(a, b_scalar), expected_res_scalar)

            # out
            c = torch.empty(0, dtype=dtype, device=device)
            torch.bitwise_and(a, b, out=c)
            self.assertEqual(c, expected_res)
            torch.bitwise_and(a, b_scalar, out=c)
            self.assertEqual(c, expected_res_scalar)

            # in-place
            a1 = a.clone()
            a1.bitwise_and_(b)
            self.assertEqual(a1, expected_res)
            a.bitwise_and_(b_scalar)
            self.assertEqual(a, expected_res_scalar)

        self.assertEqual(torch.tensor([False, True, False], device=device),
                         torch.bitwise_and(torch.tensor([True, True, False], device=device),
                                           torch.tensor([False, True, False], device=device)))

    def test_bitwise_or(self, device):
        for dtype in (torch.uint8, torch.int8, torch.int16, torch.int32, torch.int64):
            a = torch.tensor([1, -2, 3], dtype=dtype, device=device)
            b = torch.tensor([2, 1, 3], dtype=dtype, device=device)
            expected_res = torch.tensor([3, -1, 3], dtype=dtype, device=device)
            b_scalar = 2
            expected_res_scalar = torch.tensor([3, -2, 3], dtype=dtype, device=device)

            # standard version
            self.assertEqual(torch.bitwise_or(a, b), expected_res)
            self.assertEqual(torch.bitwise_or(a, b_scalar), expected_res_scalar)

            # out
            c = torch.empty(0, dtype=dtype, device=device)
            torch.bitwise_or(a, b, out=c)
            self.assertEqual(c, expected_res)
            torch.bitwise_or(a, b_scalar, out=c)
            self.assertEqual(c, expected_res_scalar)

            # in-place
            a1 = a.clone()
            a1.bitwise_or_(b)
            self.assertEqual(a1, expected_res)
            a.bitwise_or_(b_scalar)
            self.assertEqual(a, expected_res_scalar)

        self.assertEqual(torch.tensor([True, True, False], device=device),
                         torch.bitwise_or(torch.tensor([True, True, False], device=device),
                                          torch.tensor([False, True, False], device=device)))

    def test_bitwise_xor(self, device):
        for dtype in (torch.uint8, torch.int8, torch.int16, torch.int32, torch.int64):
            a = torch.tensor([1, -2, 3], dtype=dtype, device=device)
            b = torch.tensor([2, 1, 3], dtype=dtype, device=device)
            expected_res = torch.tensor([3, -1, 0], dtype=dtype, device=device)
            b_scalar = 2
            expected_res_scalar = torch.tensor([3, -4, 1], dtype=dtype, device=device)

            # standard version
            self.assertEqual(torch.bitwise_xor(a, b), expected_res)
            self.assertEqual(torch.bitwise_xor(a, b_scalar), expected_res_scalar)

            # out
            c = torch.empty(0, dtype=dtype, device=device)
            torch.bitwise_xor(a, b, out=c)
            self.assertEqual(c, expected_res)
            torch.bitwise_xor(a, b_scalar, out=c)
            self.assertEqual(c, expected_res_scalar)

            # in-place
            a1 = a.clone()
            a1.bitwise_xor_(b)
            self.assertEqual(a1, expected_res)
            a.bitwise_xor_(b_scalar)
            self.assertEqual(a, expected_res_scalar)

        self.assertEqual(torch.tensor([True, False, False], device=device),
                         torch.bitwise_xor(torch.tensor([True, True, False], device=device),
                                           torch.tensor([False, True, False], device=device)))

    @onlyOnCPUAndCUDA
    @dtypes(*list(product(torch.testing.get_all_dtypes(include_complex=False),
                          torch.testing.get_all_dtypes(include_complex=False))))
    def test_heaviside(self, device, dtypes):
        input_dtype = dtypes[0]
        values_dtype = dtypes[1]

        rng = np.random.default_rng()
        input = np.array(rng.integers(-10, 10, size=10),
                         dtype=torch_to_numpy_dtype_dict[input_dtype if (input_dtype != torch.bfloat16) else torch.float64])
        input[0] = input[3] = input[7] = 0
        values = np.array(rng.integers(-10, 10, size=10),
                          dtype=torch_to_numpy_dtype_dict[values_dtype if (values_dtype != torch.bfloat16) else torch.float64])
        np_result = torch.from_numpy(np.heaviside(input, values)).to(device=device, dtype=input_dtype)

        input = torch.from_numpy(input).to(device=device, dtype=input_dtype)
        values = torch.from_numpy(values).to(device=device, dtype=values_dtype)
        out = torch.empty_like(input)

        if input_dtype == values_dtype:
            torch_result = torch.heaviside(input, values)
            self.assertEqual(np_result, torch_result)

            torch_result = input.heaviside(values)
            self.assertEqual(np_result, torch_result)

            torch.heaviside(input, values, out=out)
            self.assertEqual(np_result, out)

            input.heaviside_(values)
            self.assertEqual(np_result, input)
        else:
            with self.assertRaisesRegex(RuntimeError, 'heaviside is not yet implemented for tensors with different dtypes.'):
                torch.heaviside(input, values)
            with self.assertRaisesRegex(RuntimeError, 'heaviside is not yet implemented for tensors with different dtypes.'):
                input.heaviside(values)
            with self.assertRaisesRegex(RuntimeError, 'heaviside is not yet implemented for tensors with different dtypes.'):
                torch.heaviside(input, values, out=out)
            with self.assertRaisesRegex(RuntimeError, 'heaviside is not yet implemented for tensors with different dtypes.'):
                input.heaviside_(values)

    @onlyCUDA
    def test_heaviside_cross_device(self, device):
        x = torch.tensor([-9, 5, 0, 6, -2, 2], device='cuda')
        y = torch.tensor(0)
        result = torch.heaviside(x, y)
        expect = torch.tensor([0, 1, 0, 1, 0, 1], device='cuda')
        self.assertEqual(result, expect)

        result = torch.heaviside(y, x)
        expect = torch.tensor([-9, 5, 0, 6, -2, 2], device='cuda')
        self.assertEqual(result, expect)

        x = torch.tensor([-9, 5, 0, 6, -2, 2])
        y = torch.tensor(0, device='cuda')
        with self.assertRaisesRegex(RuntimeError, 'Expected all tensors to be on the same device'):
            torch.heaviside(x, y)

        with self.assertRaisesRegex(RuntimeError, 'Expected all tensors to be on the same device'):
            torch.heaviside(y, x)

    @dtypes(*list(product(torch.testing.get_all_complex_dtypes(),
                          torch.testing.get_all_complex_dtypes())))
    def test_heaviside_complex(self, device, dtypes):
        input_dtype = dtypes[0]
        values_dtype = dtypes[1]

        data = (complex(0, -6), complex(-1, 3), complex(1, 1))
        input = torch.tensor(data, device=device, dtype=input_dtype)
        values = torch.tensor(data, device=device, dtype=values_dtype)
        out = torch.empty_like(input)
        real = input.real

        with self.assertRaisesRegex(RuntimeError, 'heaviside is not yet implemented for complex tensors.'):
            torch.heaviside(input, real)
        with self.assertRaisesRegex(RuntimeError, 'heaviside is not yet implemented for complex tensors.'):
            real.heaviside(values)
        with self.assertRaisesRegex(RuntimeError, 'heaviside is not yet implemented for complex tensors.'):
            input.heaviside_(values)
        with self.assertRaisesRegex(RuntimeError, 'heaviside is not yet implemented for complex tensors.'):
            torch.heaviside(real, real, out=out)

    def _test_logical(self, device, dtypes, op, a_, b_, expected_res_):
        expected_res = torch.tensor(expected_res_, dtype=dtypes[0], device=device)
        a = torch.tensor(a_, dtype=dtypes[0], device=device)
        b = torch.tensor(b_, dtype=dtypes[1], device=device)

        # new tensor
        self.assertEqual(expected_res.bool(), getattr(a, op)(b))
        # out
        c = torch.empty(0, dtype=torch.bool, device=device)
        getattr(torch, op)(a, b, out=c)
        self.assertEqual(expected_res.bool(), c)

        # in-place
        # TODO: remove when different dtypes as operands are supported
        if dtypes[0] != dtypes[1]:
            with self.assertRaises(RuntimeError):
                getattr(a, op + '_')(b)
            return

        getattr(a, op + '_')(b)
        self.assertEqual(expected_res, a)

    @dtypes(*product(torch.testing.get_all_dtypes(), torch.testing.get_all_dtypes()))
    def test_logical_xor(self, device, dtypes):
        self._test_logical(device, dtypes, 'logical_xor', [10, 0, 1, 0], [1, 0, 0, 10], [0, 0, 1, 1])

    @dtypes(*product(torch.testing.get_all_dtypes(), torch.testing.get_all_dtypes()))
    def test_logical_and(self, device, dtypes):
        self._test_logical(device, dtypes, 'logical_and', [10, 0, 1, 0], [1, 0, 0, 10], [1, 0, 0, 0])

    @dtypes(*product(torch.testing.get_all_dtypes(), torch.testing.get_all_dtypes()))
    def test_logical_or(self, device, dtypes):
        self._test_logical(device, dtypes, 'logical_or', [10, 0, 1, 0], [1, 0, 0, 10], [1, 0, 1, 1])

    def test_remainder_overflow(self, device):
        # Check Integer Overflows
        x = torch.tensor(23500, dtype=torch.int64, device=device)
        q = 392486996410368
        self.assertEqual(x % q, x)
        self.assertEqual(-x % q, q - x)
        self.assertEqual(x % -q, x - q)
        self.assertEqual(-x % -q, -x)

    def test_rpow(self, device):
        m = torch.randn(10, 10, device=device)
        self.assertEqual(torch.pow(2, m), 2**m)

        # test with scalar
        m = torch.randn(1, device=device).squeeze()
        assert m.dim() == 0, "m is intentionally a scalar"
        self.assertEqual(torch.pow(2, m), 2**m)

    @onlyCPU
    def test_ldexp(self, device):
        # random values
        mantissas = torch.randn(64, device=device)
        exponents = torch.randint(-31, 31, (64,), device=device, dtype=torch.int32)

        # basic test
        np_outcome = np.ldexp(mantissas.numpy(), exponents.numpy())
        pt_outcome_1 = torch.ldexp(mantissas, exponents)
        pt_outcome_2 = mantissas.ldexp(exponents)
        self.assertEqual(np_outcome, pt_outcome_1)
        self.assertEqual(np_outcome, pt_outcome_2)
        mantissas.ldexp_(exponents)
        self.assertEqual(np_outcome, mantissas)

        # test bounds
        mantissas = torch.tensor([float('inf'), float('-inf'), float('inf'), float('nan')], device=device)
        exponents = torch.randint(0, 31, (4,), device=device, dtype=torch.int32)
        np_outcome = np.ldexp(mantissas.numpy(), exponents.numpy())
        pt_outcome = torch.ldexp(mantissas, exponents)
        self.assertEqual(np_outcome, pt_outcome)

    def test_lerp(self, device):
        start_end_shapes = [(), (5,), (5, 5), (5, 5, 5)]
        for shapes in product(start_end_shapes, start_end_shapes):
            start = torch.randn(shapes[0], device=device)
            end = torch.randn(shapes[1], device=device)

            # Tensor weights
            for weight in [torch.randn(shapes[0], device=device), random.random()]:
                actual = torch.lerp(start, end, weight)
                actual_method = start.lerp(end, weight)
                self.assertEqual(actual, actual_method)
                actual_out = torch.Tensor().to(device)
                torch.lerp(start, end, weight, out=actual_out)
                self.assertEqual(actual, actual_out)
                expected = start + weight * (end - start)
                self.assertEqual(expected, actual)

    def _test_logaddexp(self, device, dtype, base2):
        if base2:
            ref_func = np.logaddexp2
            our_func = torch.logaddexp2
        else:
            ref_func = np.logaddexp
            our_func = torch.logaddexp

        def _test_helper(a, b):
            ref = ref_func(a.cpu().numpy(), b.cpu().numpy())
            v = our_func(a, b)
            self.assertEqual(ref, v)

        # simple test
        a = torch.randn(64, 2, dtype=dtype, device=device) - 0.5
        b = torch.randn(64, 2, dtype=dtype, device=device) - 0.5
        _test_helper(a, b)
        _test_helper(a[:3], b[:3])

        # large value test for numerical stability
        a *= 10000
        b *= 10000
        _test_helper(a, b)
        _test_helper(a[:3], b[:3])

        a = torch.tensor([float('inf'), float('-inf'), float('inf'), float("nan")], dtype=dtype, device=device)
        b = torch.tensor([float('inf'), float('-inf'), float('-inf'), float("nan")], dtype=dtype, device=device)
        _test_helper(a, b)

    @dtypes(torch.float32, torch.float64)
    def test_logaddexp(self, device, dtype):
        self._test_logaddexp(device, dtype, base2=False)

    @dtypes(torch.float32, torch.float64)
    def test_logaddexp2(self, device, dtype):
        self._test_logaddexp(device, dtype, base2=True)

    def test_add(self, device):
        dtypes = [torch.float, torch.double] + torch.testing.get_all_complex_dtypes()
        for dtype in dtypes:
            # [res] torch.add([res,] tensor1, tensor2)
            m1 = torch.randn(100, 100, dtype=dtype, device=device)
            v1 = torch.randn(100, dtype=dtype, device=device)

            # contiguous
            res1 = torch.add(m1[4], v1)
            res2 = res1.clone().zero_()
            for i in range(m1.size(1)):
                res2[i] = m1[4, i] + v1[i]
            self.assertEqual(res1, res2)

            m1 = torch.randn(100, 100, device=device)
            v1 = torch.randn(100, device=device)

            # non-contiguous
            res1 = torch.add(m1[:, 4], v1)
            res2 = res1.clone().zero_()
            for i in range(m1.size(0)):
                res2[i] = m1[i, 4] + v1[i]
            self.assertEqual(res1, res2)

            # [res] torch.add([res,] tensor, value)
            m1 = torch.randn(10, 10, device=device)

            # contiguous
            res1 = m1.clone()
            res1[3].add_(2)
            res2 = m1.clone()
            for i in range(m1.size(1)):
                res2[3, i] = res2[3, i] + 2
            self.assertEqual(res1, res2)

            # non-contiguous
            m1 = torch.randn(10, 10, device=device)
            res1 = m1.clone()
            res1[:, 3].add_(2)
            res2 = m1.clone()
            for i in range(m1.size(0)):
                res2[i, 3] = res2[i, 3] + 2
            self.assertEqual(res1, res2)

            # inter-type
            m1 = torch.randn(10, 10, dtype=dtype, device=device)
            self.assertEqual(m1 + 3, m1 + torch.tensor(3))
            self.assertEqual(3 + m1, torch.tensor(3) + m1)

            # contiguous + non-contiguous
            m1 = torch.randn(10, 10, dtype=dtype, device=device)
            m2 = torch.randn(10, 10, dtype=dtype, device=device).t()
            res = m1 + m2
            self.assertTrue(res.is_contiguous())
            self.assertEqual(res, m1 + m2.contiguous())

            # 1d + empty
            m1 = torch.tensor([1.0], dtype=dtype, device=device)
            m2 = torch.tensor([], dtype=dtype, device=device)
            self.assertEqual(m1 + m2, [])

        # inter-type unint8
        one = torch.tensor(1, dtype=torch.uint8, device=device)
        self.assertEqual(torch.add(one, 1), 2)
        self.assertEqual(torch.add(one, 1).dtype, torch.uint8)

        # bool
        m1 = torch.tensor([True, False, False, True, False, False], dtype=torch.bool, device=device)
        m2 = torch.tensor([True, True, False, False, False, True], dtype=torch.bool, device=device)
        expected = torch.tensor([True, True, False, True, False, True], dtype=torch.bool, device=device)
        self.assertEqual(m1 + m2, expected)

        # fused multiply add
        a = torch.zeros(2, 3, dtype=torch.bool, device=device)
        res = torch.add(a, a, alpha=0)
        expected = torch.zeros(2, 3, device=device).bool()
        self.assertEqual(res, expected)

        # bfloat16
        m1 = torch.tensor([1., 2.], dtype=torch.bfloat16)
        m2 = torch.tensor([3., 4.], dtype=torch.bfloat16)
        self.assertEqual(m1 + m2, torch.tensor([4., 6.], dtype=torch.bfloat16))

        # different alpha types
        m1 = torch.tensor([2 + 3j, 4 + 5j], dtype=torch.complex64, device=device)
        m2 = torch.tensor([4 + 5j, 2 + 3j], dtype=torch.complex64, device=device)
        # add complex numbers with float alpha
        res = torch.add(m1, m2, alpha=0.1)
        expected = torch.tensor([2.4000 + 3.5000j, 4.2000 + 5.3000j], dtype=torch.complex64, device=device)
        self.assertEqual(res, expected)

        # add complex numbers with complex alpha
        res = torch.add(m1, m2, alpha=complex(0.1, 0.2))
        expected = torch.tensor([1.4000 + 4.3000j, 3.6000 + 5.7000j], dtype=torch.complex64, device=device)
        self.assertEqual(res, expected)

        # add complex numbers with integer alpha
        res = torch.add(m1, m2, alpha=2)
        expected = torch.tensor([10. + 13.j, 8. + 11.j], dtype=torch.complex64, device=device)
        self.assertEqual(res, expected)

        # mismatched alpha
        m1 = torch.tensor([1], dtype=torch.int8, device=device)
        m2 = torch.tensor([2], dtype=torch.int8, device=device)
        self.assertRaisesRegex(RuntimeError,
                               r"Boolean alpha only supported for Boolean results\.",
                               lambda: torch.add(m1, m2, alpha=True))
        self.assertRaisesRegex(RuntimeError,
                               r"For integral input tensors, argument alpha must not be a floating point number\.",
                               lambda: torch.add(m1, m2, alpha=1.0))

        # mismatched alpha, float / double tensor and complex alpha
        m1 = torch.tensor([3., 4.], device=device)
        m2 = torch.tensor([4., 3.], device=device)
        self.assertRaises(RuntimeError, lambda: torch.add(m1, m2, alpha=complex(0.1, 0.2)))

        m1 = torch.tensor([3., 4.], dtype=torch.double, device=device)
        m2 = torch.tensor([4., 3.], dtype=torch.double, device=device)
        self.assertRaises(RuntimeError, lambda: torch.add(m1, m2, alpha=complex(0.1, 0.2)))

        # complex
        m1 = torch.tensor((4.0000 + 4.0000j), dtype=torch.complex64)
        m2 = torch.tensor(4., dtype=torch.float64)
        self.assertRaisesRegex(RuntimeError, r"result type ComplexFloat can't be cast to the desired output type Double",
                               lambda: torch.add(m1, m1, out=m2))


    def test_sub_typing(self, device):
        m1 = torch.tensor([True, False, False, True, False, False], dtype=torch.bool, device=device)
        m2 = torch.tensor([True, True, False, False, False, True], dtype=torch.bool, device=device)
        self.assertRaisesRegex(RuntimeError,
                               r"Subtraction, the `\-` operator, with two bool tensors is not supported. "
                               r"Use the `\^` or `logical_xor\(\)` operator instead.",
                               lambda: m1 - m2)
        self.assertRaisesRegex(RuntimeError,
                               r"Subtraction, the `\-` operator, with a bool tensor is not supported. "
                               r"If you are trying to invert a mask, use the `\~` or `logical_not\(\)` operator instead.",
                               lambda: 1 - m1)
        self.assertRaisesRegex(RuntimeError,
                               r"Subtraction, the `\-` operator, with a bool tensor is not supported. "
                               r"If you are trying to invert a mask, use the `\~` or `logical_not\(\)` operator instead.",
                               lambda: m2 - 1)

        # mismatched alpha
        m1 = torch.tensor([1], dtype=torch.int8, device=device)
        m2 = torch.tensor([2], dtype=torch.int8, device=device)
        self.assertRaisesRegex(RuntimeError,
                               r"Boolean alpha only supported for Boolean results\.",
                               lambda: torch.sub(m1, m2, alpha=True))
        self.assertRaisesRegex(RuntimeError,
                               r"For integral input tensors, argument alpha must not be a floating point number\.",
                               lambda: torch.sub(m1, m2, alpha=1.0))

    def test_mul(self, device):
        m1 = torch.randn(10, 10, device=device)
        res1 = m1.clone()
        res1[:, 3].mul_(2)
        res2 = m1.clone()
        for i in range(res1.size(0)):
            res2[i, 3] = res2[i, 3] * 2
        self.assertEqual(res1, res2)

        a1 = torch.tensor([True, False, False, True], dtype=torch.bool, device=device)
        a2 = torch.tensor([True, False, True, False], dtype=torch.bool, device=device)
        self.assertEqual(a1 * a2, torch.tensor([True, False, False, False], dtype=torch.bool, device=device))

        if device == 'cpu':
            a1 = torch.tensor([0.1, 0.1], dtype=torch.bfloat16, device=device)
            a2 = torch.tensor([1.1, 0.1], dtype=torch.bfloat16, device=device)
            self.assertEqual(a1 * a2, torch.tensor([0.11, 0.01], dtype=torch.bfloat16, device=device), atol=0.01, rtol=0)
            self.assertEqual(a1.mul(a2), a1 * a2)

    def test_bool_tensor_comparison_ops(self, device):
        a = torch.tensor([True, False, True, False, True, False], dtype=torch.bool, device=device)
        b = torch.tensor([True, False, True, True, True, True], dtype=torch.bool, device=device)
        self.assertEqual(a == b, torch.tensor([1, 1, 1, 0, 1, 0], dtype=torch.bool, device=device))
        self.assertEqual(a != b, torch.tensor([0, 0, 0, 1, 0, 1], dtype=torch.bool, device=device))
        self.assertEqual(a < b, torch.tensor([0, 0, 0, 1, 0, 1], dtype=torch.bool, device=device))
        self.assertEqual(a > b, torch.tensor([0, 0, 0, 0, 0, 0], dtype=torch.bool, device=device))
        self.assertEqual(a >= b, torch.tensor([1, 1, 1, 0, 1, 0], dtype=torch.bool, device=device))
        self.assertEqual(a <= b, torch.tensor([1, 1, 1, 1, 1, 1], dtype=torch.bool, device=device))
        self.assertEqual(a > False, torch.tensor([1, 0, 1, 0, 1, 0], dtype=torch.bool, device=device))
        self.assertEqual(a == torch.tensor(True, dtype=torch.bool, device=device),
                         torch.tensor([1, 0, 1, 0, 1, 0], dtype=torch.bool, device=device))
        self.assertEqual(a == torch.tensor(0, dtype=torch.bool, device=device),
                         torch.tensor([0, 1, 0, 1, 0, 1], dtype=torch.bool, device=device))
        self.assertFalse(a.equal(b))

    @dtypes(*torch.testing.get_all_dtypes(include_complex=False))
    def test_logical(self, device, dtype):
        if dtype != torch.bool:
            x = torch.tensor([1, 2, 3, 4], device=device, dtype=dtype)
            b = torch.tensor([2], device=device, dtype=dtype)
            self.assertEqual(x.lt(2), torch.tensor([True, False, False, False]))
            self.assertEqual(x.le(2), torch.tensor([True, True, False, False]))
            self.assertEqual(x.ge(2), torch.tensor([False, True, True, True]))
            self.assertEqual(x.gt(2), torch.tensor([False, False, True, True]))
            self.assertEqual(x.eq(2), torch.tensor([False, True, False, False]))
            self.assertEqual(x.ne(2), torch.tensor([True, False, True, True]))

            self.assertEqual(x.lt(b), torch.tensor([True, False, False, False]))
            self.assertEqual(x.le(b), torch.tensor([True, True, False, False]))
            self.assertEqual(x.ge(b), torch.tensor([False, True, True, True]))
            self.assertEqual(x.gt(b), torch.tensor([False, False, True, True]))
            self.assertEqual(x.eq(b), torch.tensor([False, True, False, False]))
            self.assertEqual(x.ne(b), torch.tensor([True, False, True, True]))
        else:
            x = torch.tensor([True, False, True, False], device=device)
            self.assertEqual(x.lt(True), torch.tensor([False, True, False, True]))
            self.assertEqual(x.le(True), torch.tensor([True, True, True, True]))
            self.assertEqual(x.ge(True), torch.tensor([True, False, True, False]))
            self.assertEqual(x.gt(True), torch.tensor([False, False, False, False]))
            self.assertEqual(x.eq(True), torch.tensor([True, False, True, False]))
            self.assertEqual(x.ne(True), torch.tensor([False, True, False, True]))

    def test_atan2(self, device):
        def _test_atan2_with_size(size, device):
            a = torch.rand(size=size, device=device, dtype=torch.double)
            b = torch.rand(size=size, device=device, dtype=torch.double)
            actual = a.atan2(b)
            x = a.view(-1)
            y = b.view(-1)
            expected = torch.tensor([math.atan2(x[i].item(), y[i].item()) for i in range(x.numel())],
                                    device=device, dtype=torch.double)
            self.assertEqual(expected, actual.view(-1), rtol=0, atol=0.02)

        _test_atan2_with_size((2, 2), device)
        _test_atan2_with_size((3, 3), device)
        _test_atan2_with_size((5, 5), device)

    def test_atan2_edgecases(self, device):
        def _test_atan2(x, y, expected, device, dtype):
            expected_tensor = torch.tensor([expected], dtype=dtype, device=device)
            x_tensor = torch.tensor([x], dtype=dtype, device=device)
            y_tensor = torch.tensor([y], dtype=dtype, device=device)
            actual = torch.atan2(y_tensor, x_tensor)
            self.assertEqual(expected_tensor, actual, rtol=0, atol=0.02)

        for dtype in [torch.float, torch.double]:
            _test_atan2(0, 0, 0, device, dtype)
            _test_atan2(0, 1, math.pi / 2, device, dtype)
            _test_atan2(0, -1, math.pi / -2, device, dtype)
            _test_atan2(-1, 0, math.pi, device, dtype)
            _test_atan2(1, 0, 0, device, dtype)
            _test_atan2(-1, -1, math.pi * -3 / 4 , device, dtype)
            _test_atan2(1, 1, math.pi / 4 , device, dtype)
            _test_atan2(1, -1, math.pi / -4 , device, dtype)
            _test_atan2(-1, 1, math.pi * 3 / 4 , device, dtype)

    def test_trapz(self, device):
        def test_dx(sizes, dim, dx, device):
            t = torch.randn(sizes, device=device)
            actual = torch.trapz(t, dx=dx, dim=dim)
            expected = np.trapz(t.cpu().numpy(), dx=dx, axis=dim)
            self.assertEqual(expected.shape, actual.shape)
            self.assertEqual(expected, actual)

        def test_x(sizes, dim, x, device):
            t = torch.randn(sizes, device=device)
            actual = torch.trapz(t, x=torch.tensor(x, device=device), dim=dim)
            expected = np.trapz(t.cpu().numpy(), x=x, axis=dim)
            self.assertEqual(expected.shape, actual.shape)
            self.assertEqual(expected, actual.cpu())

        test_dx((2, 3, 4), 1, 1, device)
        test_dx((10, 2), 0, 0.1, device)
        test_dx((1, 10), 0, 2.3, device)
        test_dx((0, 2), 0, 1.0, device)
        test_dx((0, 2), 1, 1.0, device)
        test_x((2, 3, 4), 1, [1.0, 2.0, 3.0], device)
        test_x((10, 2), 0, [2.0, 3.0, 4.0, 7.0, 11.0, 14.0, 22.0, 26.0, 26.1, 30.3], device)
        test_x((1, 10), 0, [1.0], device)
        test_x((0, 2), 0, [], device)
        test_x((0, 2), 1, [1.0, 2.0], device)
        with self.assertRaisesRegex(
                IndexError,
                'Dimension out of range'):
            test_x((2, 3), 2, [], device)
            test_dx((2, 3), 2, 1.0, device)
        with self.assertRaisesRegex(
                RuntimeError,
                'There must be one `x` value for each sample point'):
            test_x((2, 3), 1, [1.0, 2.0], device)
            test_x((2, 3), 1, [1.0, 2.0, 3.0, 4.0], device)

    @dtypes(torch.double)
    def test_pow_scalar_overloads_mem_overlap(self, device, dtype):
        sz = 3
        doubles = torch.randn(2 * sz, dtype=dtype, device=device)
        self.check_internal_mem_overlap(
            lambda t: t.pow_(42), 1, dtype, device)
        self.unary_check_input_output_mem_overlap(
            doubles, sz, lambda input, out: torch.pow(input, 42, out=out))
        self.unary_check_input_output_mem_overlap(
            doubles, sz, lambda input, out: torch.pow(42, input, out=out))

    @dtypes(*list(product(torch.testing.get_all_dtypes(include_bool=False),
                          torch.testing.get_all_dtypes(include_bool=False))))
    def test_float_power(self, device, dtypes):
        def to_np(value):
            if isinstance(value, torch.Tensor) and value.dtype == torch.bfloat16:
                return value.to(torch.float).cpu().numpy()
            return value.cpu().numpy() if isinstance(value, torch.Tensor) else value

        base_dtype = dtypes[0]
        exp_dtype = dtypes[1]
        out_dtype = torch.complex128 if base_dtype.is_complex or exp_dtype.is_complex else torch.float64

        base = make_tensor((30,), device, base_dtype, low=1, high=100)
        # Complex and real results do not agree between PyTorch and NumPy when computing negative and zero power of 0
        # Related: https://github.com/pytorch/pytorch/issues/48000
        # base[0] = base[3] = base[7] = 0
        exp = make_tensor((30,), device, exp_dtype, low=-2, high=2)
        exp[0] = exp[4] = exp[6] = 0

        expected = torch.from_numpy(np.float_power(to_np(base), to_np(exp)))

        exponents = [-2.8, -2, -1, -0.5, 0.5, 1, 2]
        complex_exponents = exponents + [-2.5j, -1.0j, 1.0j, 2.5j, 1.0 + 1.0j, -1.0 - 1.5j, 3.3j]

        for op in (torch.float_power, torch.Tensor.float_power, torch.Tensor.float_power_):

            # Case of Tensor x Tensor
            if op is torch.Tensor.float_power_ and base_dtype != out_dtype:
                with self.assertRaisesRegex(RuntimeError, "is not the desired type"):
                    op(base.clone(), exp)
            else:
                result = op(base.clone(), exp)
                self.assertEqual(expected, result)

            if op is torch.float_power:
                out = torch.empty_like(base).to(device=device, dtype=out_dtype)
                op(base, exp, out=out)
                self.assertEqual(expected, out)

            # Case of Tensor x Scalar
            for i in complex_exponents if exp_dtype.is_complex else exponents:
                out_dtype_scalar_exp = torch.complex128 if base_dtype.is_complex or type(i) == complex else torch.float64
                expected_scalar_exp = torch.from_numpy(np.float_power(to_np(base), i))

                if op is torch.Tensor.float_power_ and base_dtype != out_dtype_scalar_exp:
                    with self.assertRaisesRegex(RuntimeError, "is not the desired type"):
                        op(base.clone(), i)
                else:
                    result = op(base.clone(), i)
                    self.assertEqual(expected_scalar_exp, result)

                if op is torch.float_power:
                    out = torch.empty_like(base).to(device=device, dtype=out_dtype_scalar_exp)
                    op(base, i, out=out)
                    self.assertEqual(expected_scalar_exp, out)

        # Case of Scalar x Tensor
        for i in complex_exponents if base_dtype.is_complex else exponents:
            out_dtype_scalar_base = torch.complex128 if exp_dtype.is_complex or type(i) == complex else torch.float64
            expected_scalar_base = torch.from_numpy(np.float_power(i, to_np(exp)))

            result = torch.float_power(i, exp)
            self.assertEqual(expected_scalar_base, result)

            out = torch.empty_like(exp).to(device=device, dtype=out_dtype_scalar_base)
            torch.float_power(i, exp, out=out)
            self.assertEqual(expected_scalar_base, out)

    def test_float_power_exceptions(self, device):
        def _promo_helper(x, y):
            for i in (x, y):
                if type(i) == complex:
                    return torch.complex128
                elif type(i) == torch.Tensor and i.is_complex():
                    return torch.complex128
            return torch.double

        test_cases = ((torch.tensor([-2, -1, 0, 1, 2], device=device), -.25),
                      (torch.tensor([-1.0j, 0j, 1.0j, 1.0 + 1.0j, -1.0 - 1.5j], device=device), 2.))
        for base, exp in test_cases:
            for out_dtype in (torch.long, torch.float, torch.double, torch.cdouble):
                out = torch.empty(1, device=device, dtype=out_dtype)
                required_dtype = _promo_helper(base, exp)

                if out.dtype == required_dtype:
                    torch.float_power(base, exp, out=out)
                else:
                    with self.assertRaisesRegex(RuntimeError, "is not the desired output type"):
                        torch.float_power(base, exp, out=out)

                if base.dtype == required_dtype:
                    torch.Tensor.float_power_(base.clone(), exp)
                else:
                    with self.assertRaisesRegex(RuntimeError, "is not the desired type"):
                        torch.Tensor.float_power_(base.clone(), exp)


tensor_binary_ops = [
    '__lt__', '__le__',
    '__gt__', '__ge__',
    '__eq__', '__ne__',

    '__add__', '__radd__', '__iadd__',
    '__sub__', '__rsub__', '__isub__',
    '__mul__', '__rmul__', '__imul__',
    '__matmul__', '__rmatmul__', '__imatmul__',
    '__truediv__', '__rtruediv__', '__itruediv__',
    '__floordiv__', '__rfloordiv__', '__ifloordiv__',
    '__mod__', '__rmod__', '__imod__',
    '__divmod__', '__rdivmod__', '__idivmod__',
    '__pow__', '__rpow__', '__ipow__',
    '__lshift__', '__rlshift__', '__ilshift__',
    '__rshift__', '__rrshift__', '__irshift__',
    '__and__', '__rand__', '__iand__',
    '__xor__', '__rxor__', '__ixor__',
    '__or__', '__ror__', '__ior__',
]

# Test that binary math operations return NotImplemented for unknown types.
def generate_not_implemented_tests(cls):
    class UnknownType:
        pass

    # TODO: refactor to inline these
    _types = [
        torch.half, torch.float, torch.double,
        torch.int8, torch.short, torch.int, torch.long,
        torch.uint8
    ]

    # TODO: refactor to use make_tensor
    def _small_2d(dtype, device, has_zeros=True, fill_ones=False, oneish=False):
        t = _make_tensor((5, 5), dtype, device, fill_ones=fill_ones)
        if oneish:
            return t.clamp(min=_number(.99, 1, dtype), max=1.01)
        if not has_zeros:
            return t.clamp(min=(_number(_div_min, 1, dtype)))
        return t

    for op in tensor_binary_ops:
        @dtypes(*_types)
        def test(self, device, dtype):
            # Generate the inputs
            tensor = _small_2d(dtype, device)

            # Runs the tensor op on the device
            result = getattr(tensor, op)(UnknownType())
            self.assertEqual(result, NotImplemented)

        test_name = "test_{}_not_implemented".format(op)
        assert not hasattr(cls, test_name), "{0} already in {1}".format(
            test_name, cls.__name__)

        setattr(cls, test_name, test)


generate_not_implemented_tests(TestBinaryUfuncs)
instantiate_device_type_tests(TestBinaryUfuncs, globals())

if __name__ == '__main__':
    run_tests()<|MERGE_RESOLUTION|>--- conflicted
+++ resolved
@@ -1380,7 +1380,7 @@
             x = make_tensor((10, 10), device=device, dtype=dtype, low=-9, high=9)
             zero = torch.zeros_like(x)
             # RuntimeError on CPU
-            if device == 'cpu':
+            if self.device_type == 'cpu':
                 with self.assertRaisesRegex(RuntimeError, "ZeroDivisionError"):
                     fn(x, zero)
             # Different value for different dtype on CUDA:
@@ -1397,71 +1397,34 @@
                     value = 255 if dtype == torch.uint8 else -1
                     self.assertTrue(torch.all(fn(x, zero) == value))
 
-<<<<<<< HEAD
-    @dtypes(*torch.testing.get_all_dtypes(include_bfloat16=False, include_bool=False, include_complex=False))
+    @dtypes(*torch.testing.get_all_dtypes(include_bfloat16=False, include_bool=True, include_complex=False))
     def test_fmod_remainder(self, device, dtype):
         # Use numpy as reference
         def _helper(x, mod):
             fns_list = ((torch.fmod, torch.Tensor.fmod_, np.fmod),
                         (torch.remainder, torch.Tensor.remainder_, np.remainder))
-            for fn, inplace_fn, ref in fns_list:
+            for fn, inplace_fn, ref_fn in fns_list:
                 np_x = x.cpu().numpy()
                 np_mod = mod.cpu().numpy() if torch.is_tensor(mod) else mod
-                exp = ref(np_x, np_mod)
+                ref_fn = np_binary_ufunc_integer_promotion_wrapper(ref_fn)
+                exp = ref_fn(np_x, np_mod)
                 exp = torch.from_numpy(exp)
-
                 res = fn(x, mod)
-                # Different Type promotion between numpy and torch for
-                # integral tensor with float scalar/tensor
-                dtype_flag = \
-                    dtype in torch.testing.get_all_int_dtypes() and \
-                    (mod.dtype == torch.float if torch.is_tensor(mod) else type(mod) == float)
-
-                if dtype_flag:
-                    self.assertEqual(res, exp, exact_dtype=False)
-                else:
-                    self.assertEqual(res, exp)
+
+                self.assertEqual(res, exp)
                 # out
-                out = torch.empty(0, device=device, dtype=dtype)
-                if dtype_flag:
-                    self.assertRaises(RuntimeError, lambda: fn(x, mod, out=out))
-                else:
-                    fn(x, mod, out=out)
-                    self.assertEqual(out, exp)
-                    self.assertEqual(out.size(), torch.Size([10, 10]))
-                # in-place
-                if dtype_flag:
-                    self.assertRaises(RuntimeError, lambda: inplace_fn(x, mod))
-                else:
+                out = torch.empty(0, device=device, dtype=res.dtype)
+                fn(x, mod, out=out)
+                self.assertEqual(out, exp)
+                self.assertEqual(out.size(), torch.Size([10, 10]))
+                # in-place (Type cast runtime error)
+                try:
                     inplace_fn(x, mod)
                     self.assertEqual(x, exp, exact_dtype=False)
-=======
-    @dtypes(*torch.testing.get_all_dtypes(include_bfloat16=False, include_bool=True, include_complex=False))
-    def test_fmod(self, device, dtype):
-        # Use numpy as reference
-        def _helper(x, mod):
-            np_x = x.cpu().numpy()
-            np_mod = mod.cpu().numpy() if torch.is_tensor(mod) else mod
-            ref_fn = np_binary_ufunc_integer_promotion_wrapper(np.fmod)
-            exp = ref_fn(np_x, np_mod)
-            exp = torch.from_numpy(exp)
-            res = torch.fmod(x, mod)
-
-            self.assertEqual(res, exp)
-            # out
-            out = torch.empty(0, device=device, dtype=res.dtype)
-            torch.fmod(x, mod, out=out)
-            self.assertEqual(out, exp)
-            self.assertEqual(out.size(), torch.Size([10, 10]))
-            # in-place (Type cast runtime error)
-            try:
-                x.fmod_(mod)
-                self.assertEqual(x, exp, exact_dtype=False)
-            except RuntimeError as e:
-                self.assertRegex(str(e), "result type (Half|Float|Double|Long) "
-                                         "can't be cast to the desired output "
-                                         "type (Bool|Byte|Char|Short|Int|Long)")
->>>>>>> 1f31722c
+                except RuntimeError as e:
+                    self.assertRegex(str(e), "result type (Half|Float|Double|Long) "
+                                             "can't be cast to the desired output "
+                                             "type (Bool|Byte|Char|Short|Int|Long)")
 
         x = make_tensor((10, 10), device=device, dtype=dtype, low=-9, high=9)
         # mod with same dtype as x
