// Indexing tensors by by tensors
//
// This corresponds to "advanced indexing" in NumPy. The two operations are:
//
//  index(Tensor self, indices) -> Tensor
//  index_put_(Tensor self, indices, value, accumulate=false)
//
// The index is a TensorList containg kLong, kBool or kByte tensors or nulls. Byte
// tensors (boolean masks) are expanded to long tensors via nonzero(). Null
// tensors signify that the dimension is not indexed.
//
// All indexes are broadcast together and iterated as *one*. From NumPy:
//
// result[i_1, ..., i_M] == x[ind_1[i_1, ..., i_M], ind_2[i_1, ..., i_M],
//                           ..., ind_N[i_1, ..., i_M]]
//
// Note 1: ByteTensors expand to index as many dimensions as there are in the
// mask.
//
// Note 2: The behavior is more complicated when the index tensors are not all
// adjacent (e.g. x[[0, 1], :, [2, 3]]). In this case, self and the index
// tensors are transposed to the front: x.transpose(1, 2)[[0, 1], [2, 3]]
//
// The code contains two implementations of indexing. The more efficient
// implementation treats indexing like an elementwise operation over the
// tensors `result`, `x`, `ind_1`, `ind_2`, etc. This implementation does
// not work for index_put_ with accumulate=True. The other implementation
// combines the indexed tensors into a single linear index that is used
// with Tensor.put_. This is used for index_put_ with accumulate=True.
//
// The more efficient implementation takes the following steps for the
// above operation:
//
// 1) Broadcast ind_1, ind_2, ind_3 together to a common shape
// 2) Record x.stride(i) for each indexed dimension `i`
// 3) Replace the indexed subspace of `x` with the shape of the corresponding
//    subspace of `result` but with stride 0
// 4) Add dimensions of size 1 to the index tensors (ind_1, ind_2, etc.) so
//    that their shape is compatible with the result shape
//
// The CPU or CUDA kernel then computes element-wise over the broadcasted
// and restrided result, x, ind_1,  ind_2, etc.:
//
//   result[...] = *(&x[...] +
//                   ind_1[...] * x.stride(1) +
//                   ind_2[...] * x.stride(2) +
//                   ...)
//
// where & and * represent the C-style address-of and indirection operations.

#include <ATen/native/TensorAdvancedIndexing.h>
#include <ATen/native/IndexingUtils.h>

#include <ATen/ATen.h>
#include <ATen/NativeFunctions.h>
#include <ATen/ExpandUtils.h>
#include <ATen/MemoryOverlap.h>
#include <ATen/native/TensorIterator.h>
#include <ATen/native/BinaryOps.h>
#include <ATen/native/Copy.h>
#include <ATen/Parallel.h>

#include <algorithm>
#include <functional>
#include <numeric>
#include <vector>

namespace at { namespace native {

DEFINE_DISPATCH(index_stub);
DEFINE_DISPATCH(index_put_stub);
DEFINE_DISPATCH(index_put_accum_stub);
DEFINE_DISPATCH(masked_fill_stub);
REGISTER_NO_CPU_DISPATCH(index_put_accum_stub, index_put_accum_fn);
DEFINE_DISPATCH(masked_select_serial_stub);
DEFINE_DISPATCH(masked_select_stub);

DEFINE_DISPATCH(gather_stub);
DEFINE_DISPATCH(scatter_stub);
DEFINE_DISPATCH(scatter_fill_stub);
DEFINE_DISPATCH(scatter_add_stub);
DEFINE_DISPATCH(scatter_reduce_stub);
DEFINE_DISPATCH(scatter_scalar_reduce_stub);

static bool all_strides_match(TensorList tensors) {
  TORCH_CHECK(tensors.size() >= 1);
  auto strides = tensors[0].strides();
  for (auto& tensor : tensors.slice(1)) {
    if (!strides.equals(tensor.strides())) {
      return false;
    }
  }
  return true;
}

static std::string shapes_as_str(TensorList tensors) {
  std::ostringstream os;
  bool first = true;
  for (auto& tensor : tensors) {
    if (tensor.defined()) {
      if (!first) {
        os << ", ";
      }
      os << tensor.sizes();
      first = false;
    }
  }
  return os.str();
}

// Replace indexed dimensions in src with stride 0 and the size of the result tensor.
// The offset in these dimensions is computed by the kernel using the index tensor's
// values and the stride of src. The new shape is not meaningful. It's used to make
// the shape compatible with the result tensor.
static Tensor restride_src(const Tensor& src, int64_t dims_before, int64_t dims_indexed,
                           IntArrayRef replacement_shape) {
  auto shape = DimVector(src.sizes());
  auto strides = DimVector(src.strides());
  int64_t end = dims_before + dims_indexed;
  shape.erase(shape.begin() + dims_before, shape.begin() + end);
  strides.erase(strides.begin() + dims_before, strides.begin() + end);
  shape.insert(shape.begin() + dims_before, replacement_shape.begin(), replacement_shape.end());
  strides.insert(strides.begin() + dims_before, replacement_shape.size(), 0);
  return src.as_strided(shape, strides);
}

// Add dimensions of size 1 to an index tensor so that it can be broadcast to the result
// shape and iterated over element-wise like the result tensor and the restrided src.
static Tensor reshape_indexer(const Tensor& index, int64_t dims_before, int64_t dims_after) {
  auto orig_shape = index.sizes();
  auto shape = DimVector();
  shape.append(dims_before, 1);
  shape.append(orig_shape.begin(), orig_shape.end());
  shape.append(dims_after, 1);
  return index.reshape(shape);
}

static ptrdiff_t dataOffset(const Tensor& tensor, ptrdiff_t linearIndex) {
  auto size = tensor.sizes();
  auto stride = tensor.strides();
  int nDim = tensor.dim();
  ptrdiff_t dataOffset = 0;
  for (int i = nDim - 1; i >= 0; i--) {
    dataOffset += (linearIndex % size[i]) * stride[i];
    linearIndex /= size[i];
  }
  return dataOffset;
}

static inline int64_t wrapLinearIndex(int64_t linearIndex, int64_t numel) {
  return linearIndex < 0 ? linearIndex + numel : linearIndex;
}

static inline void checkLinearIndex(int64_t linearIndex, int64_t numel) {
  TORCH_CHECK(linearIndex < numel && linearIndex >= -numel, "out of range: ", linearIndex, " out of ", numel);
}

AdvancedIndex::AdvancedIndex(const Tensor& src, TensorList indices_list)
{
  int64_t element_size_bytes = src.element_size();
  int64_t dims_before = 0, dims_after = 0, dims_indexed = 0;
  IntArrayRef replacement_shape;
  for (size_t dim = 0; dim < indices_list.size(); dim++) {
    if (!indices_list[dim].defined()) {
      if (dims_indexed == 0) {
        dims_before++;
      } else {
        dims_after++;
      }
    } else {
      dims_indexed++;
      replacement_shape = indices_list[dim].sizes();
      indexed_sizes.push_back(src.size(dim));
      indexed_strides.push_back(src.stride(dim) * element_size_bytes);
    }
  }

  // Check if the indexed subspace contains a dim of size 0, but the replacement
  // shape does not. This implies that an index is out of bounds, because there
  // is no number that's a valid index for an empty tensor. Normally, out of
  // bounds is handled in the indexing kernel, but this case fails earlier in
  // restride_src with an unhelpful error message.
  if (std::find(indexed_sizes.begin(), indexed_sizes.end(), 0) != indexed_sizes.end() &&
      std::find(replacement_shape.begin(), replacement_shape.end(), 0) == replacement_shape.end()) {
    TORCH_CHECK_INDEX(false, "index is out of bounds for dimension with size 0");
  }

  this->dims_before = dims_before;
  this->dims_after = dims_after;
  this->src = restride_src(src, dims_before, dims_indexed, replacement_shape);

  for (auto& index : indices_list) {
    if (index.defined()) {
      indices.push_back(reshape_indexer(index, dims_before, dims_after));
    }
  }

  // For CUDA tensors, force all index tensors to have the same striding to
  // simplify the CUDA kernel.
  if (indices.size() >= 2 && this->src.device().type() == kCUDA) {
    if (!all_strides_match(indices)) {
      for (size_t i = 0; i < indices.size(); i++) {
        indices[i] = indices[i].contiguous();
      }
    }
  }
}

static AdvancedIndex make_info(Tensor self, torch::List<c10::optional<at::Tensor>> orig) {
  checkIndexTensorTypes(orig);
  // first expand BoolTensor (masks) or ByteTensor (masks) into 1 or more LongTensors
  auto indices = expandTensors(self, orig);
  // next broadcast all index tensors together
  try {
    indices = expand_outplace(indices);
  } catch (std::exception& e) {
    TORCH_CHECK_INDEX(false, "shape mismatch: indexing tensors could not be broadcast together"
                   " with shapes ", shapes_as_str(indices));
  }
  // add missing null Tensors so that it matches self.dim()
  while (indices.size() < (size_t)self.dim()) {
    indices.emplace_back();
  }
  // if the non-null indices are not all adjacent, transpose self and indices
  // together so that they're adjacent at the front
  if (!hasContiguousSubspace(indices)) {
    std::tie(self, indices) = transposeToFront(self, indices);
  }
  // Ensure indices are on the same device as self
  for (size_t i = 0; i < indices.size(); i++) {
    if (indices[i].defined() && indices[i].device() != self.device()) {
      indices[i] = indices[i].to(self.device());
    }
  }
  return AdvancedIndex(self, indices);
}

static TensorIterator make_index_put_iterator(const AdvancedIndex& info, const Tensor& value) {
  TORCH_CHECK(is_expandable_to(value.sizes(), info.src.sizes()), "shape mismatch: value tensor of shape ", value.sizes(),
             " cannot be broadcast to indexing result of shape ", info.src.sizes());
  TORCH_CHECK(value.scalar_type() == info.src.scalar_type(),
              "Index put requires the source and destination dtypes match, "
              "got ", info.src.scalar_type(), " for the destination "
              "and ", value.scalar_type(), " for the source.");
  TensorIteratorConfig config;
  // info.src is restrided by restride_src with 0 strided dimensions
  config.set_check_mem_overlap(false);
  config.resize_outputs(false);
  config.check_all_same_dtype(false);
  config.add_output(info.src);
  config.add_input(value);
  for (auto& index : info.indices) {
    config.add_input(index);
  }
  return config.build();
}

static TensorIterator make_index_iterator(const AdvancedIndex& info) {
  TensorIteratorConfig config;
  config.set_check_mem_overlap(false)
        .check_all_same_dtype(false)
        .declare_static_dtype_and_device(info.src.scalar_type(), info.src.device())
        .add_output(Tensor())
        .add_input(info.src);
  for (auto& index : info.indices) {
    config.add_input(index);
  }
  return config.build();
}

static TensorIterator make_index_out_iterator(const AdvancedIndex& info, Tensor& result) {
  TensorIteratorConfig config;
  // info.src is a restrided view of result
  config.set_check_mem_overlap(false)
        .check_all_same_dtype(false)
        .add_output(result)
        .add_input(info.src);
  for (auto& index : info.indices) {
    config.add_input(index);
  }
  return config.build();
}

Tensor index(const Tensor & self, torch::List<c10::optional<Tensor>> indices) {
  TORCH_CHECK_INDEX(indices.size() <= (size_t)self.dim(), "too many indices for tensor of dimension ", self.dim(), " (got ", indices.size(), ")");

  auto info = make_info(self, indices);
  auto iter = make_index_iterator(info);
  index_stub(iter.device_type(), iter, info.indexed_sizes, info.indexed_strides);
  return iter.output();
}

<<<<<<< HEAD
Tensor& index_out(Tensor& result, const Tensor & self, torch::List<c10::optional<Tensor>> indices) {
=======
Tensor quantized_index(const Tensor & self, TensorList indices) {
  TORCH_INTERNAL_ASSERT(
      self.qscheme() == c10::kPerTensorAffine ||
      self.qscheme() == c10::kPerTensorSymmetric,
      "Indexing is only supported for per-Tensor quantized Tensors.");

  // For now, this is a naive implementation which does dq -> index -> q.
  // TODO(future PR): improve performance by removing the copies.
  const auto& self_dq = self.dequantize();

  TORCH_CHECK_INDEX(indices.size() <= (size_t)self.dim(), "too many indices for tensor of dimension ", self.dim(), " (got ", indices.size(), ")");

  auto info = make_info(self_dq, indices);
  auto iter = make_index_iterator(info);
  index_stub(iter.device_type(), iter, info.indexed_sizes, info.indexed_strides);
  at::Tensor res = iter.output();

  return at::quantize_per_tensor(
      res, self.q_scale(), self.q_zero_point(), self.scalar_type());
}

Tensor& index_out(Tensor& result, const Tensor & self, TensorList indices) {
>>>>>>> d179c7de
  TORCH_CHECK_INDEX(indices.size() <= (size_t)self.dim(), "too many indices for tensor of dimension ", self.dim(), " (got ", indices.size(), ")");
  at::assert_no_internal_overlap(result);
  at::assert_no_overlap(result, self);
  for (const c10::optional<Tensor>& index: indices) {
    if (index.has_value()) {
      at::assert_no_overlap(result, *index);
    }
  }

  auto info = make_info(self, indices);
  auto iter = make_index_out_iterator(info, result);
  index_stub(iter.device_type(), iter, info.indexed_sizes, info.indexed_strides);
  return result;
}

Tensor index_put(const Tensor & self, torch::List<c10::optional<Tensor>> indices, const Tensor & value, bool accumulate) {
  return self.clone(at::MemoryFormat::Preserve).index_put_(indices, value, accumulate);
}

Tensor & _index_put_impl_(Tensor & self, torch::List<c10::optional<Tensor>> indices, const Tensor & value, const bool accumulate, const bool unsafe) {
  TORCH_CHECK_INDEX(indices.size() <= (size_t)self.dim(), "too many indices for tensor of dimension ", self.dim(), " (got ", indices.size(), ")");
  if (at::has_internal_overlap(self) == MemOverlap::YES) {
    TORCH_WARN(
      "Use of index_put_ on expanded tensors is deprecated. "
      "Please clone() the tensor before performing this operation. "
      "This also applies to advanced indexing e.g. tensor[indices] = tensor");
  }
  at::assert_no_overlap(self, value);
  for (const c10::optional<Tensor>& index: indices) {
    if (index.has_value()) {
      at::assert_no_overlap(self, *index);
    }
  }

  if (accumulate && self.device().type() == kCUDA) {
      TORCH_CHECK(value.device() == self.device(), "expected device ", self.device(), " but got device ",
      value.device(), " for value tensor");
      index_put_accum_stub(self.device().type(), self, indices, value, unsafe);
      return self;
  }

  auto info = make_info(self, indices);
  auto iter = make_index_put_iterator(info, value);
  index_put_stub(iter.device_type(), iter, info.indexed_sizes, info.indexed_strides, accumulate);
  return self;
}


Tensor & index_put_(Tensor & self, torch::List<c10::optional<Tensor>> indices, const Tensor & value, const bool accumulate) {
  return at::_index_put_impl_(self, indices, value, accumulate, /*unsafe=*/false);
}

Tensor & index_copy_(Tensor & self, int64_t dim, const Tensor & index, const Tensor & source) {
  // See note [Writing Nondeterministic Operations]
  // Nondeterministic when index contains duplicate entries
  at::globalContext().alertNotDeterministic("index_copy");
  dim = maybe_wrap_dim(dim, self.dim());

  TORCH_CHECK_INDEX(index.dim() < 2, "index_copy_(): Index should have dimension 1 or 0 (got ", index.dim(), ")");
  at::assert_no_internal_overlap(self);
  at::assert_no_overlap(self, index);
  at::assert_no_overlap(self, source);

  int64_t numIndices = index.numel();
  if (source.dim() == 0 && numIndices != 1) {
    TORCH_CHECK_INDEX(false, "index_copy_(): When source is scalar, index should have one element (got ", numIndices, ")");
  } else if ((source.dim() != self.dim()) && (source.dim() != 0 && self.dim() != 0)) {
    TORCH_CHECK_INDEX(false, "index_copy_(): When source and destination are not scalars, their dimensionality must match. Source dimensionality (",
                   source.dim(), "), destination dimensionality (", self.dim(), ")");
  }

  TORCH_CHECK_INDEX(index.scalar_type() == ScalarType::Long, "index_copy_(): Expected LongTensor for index");

  // Check that source and destination slices have the same size
  auto selfSlicedSizes = self.sizes().vec();
  if (selfSlicedSizes.size() > 0) {
    selfSlicedSizes.erase(selfSlicedSizes.begin() + dim);
  }
  auto sourceSlicedSizes = source.sizes().vec();
  if (sourceSlicedSizes.size() > 0) {
    sourceSlicedSizes.erase(sourceSlicedSizes.begin() + dim);
  }
  if (selfSlicedSizes.size() != sourceSlicedSizes.size() ||
      !std::equal(selfSlicedSizes.begin(), selfSlicedSizes.end(),
                  sourceSlicedSizes.begin())) {
    std::stringstream ss;
    ss << "index_copy_(): Source/destination tensor must have same slice shapes. ";
    ss << "Destination slice shape: " << selfSlicedSizes << " at dimension " << dim;
    ss << " and source slice shape: " << sourceSlicedSizes << " at dimension 0.";
    TORCH_CHECK(false, ss.str());
  }
  TORCH_CHECK_INDEX(source.dim() == 0 || numIndices == source.size(dim),
          "index_copy_(): Number of indices (", numIndices, ") should be equal to source.size(dim) (", source.size(dim), ")");

  return at::_index_copy_(self, dim, index, source);
}

Tensor index_copy(const Tensor & self, int64_t dim, const Tensor & index, const Tensor & source) {
  return self.clone(at::MemoryFormat::Preserve).index_copy_(dim, index, source);
}


Tensor& index_add_cpu_(Tensor & self, int64_t dim, const Tensor & index, const Tensor & source) {
  dim = maybe_wrap_dim(dim, self.dim());

  auto numel = index.numel();
  TORCH_CHECK_INDEX(index.dim() <= 1, "index_add_(): Index is supposed to be a vector");
  TORCH_CHECK(index.scalar_type() == ScalarType::Long || index.scalar_type() == ScalarType::Int,
          "index_add_(): Expected dtype int32/int64 for index");
  TORCH_CHECK(self.scalar_type() == source.scalar_type(),
              "index_add_(): self and source must have the same scalar type");
  TORCH_CHECK(dim == 0 || dim < source.dim(),
              "index_add_(): Indexing dim ", dim, " is out of bounds of tensor");
  TORCH_CHECK(numel == (source.dim() == 0 ? 1 : source.size(dim)),
              "index_add_(): Number of indices should be equal to self.size(dim)");

  at::assert_no_internal_overlap(self);
  at::assert_no_overlap(self, index);
  at::assert_no_overlap(self, source);

  auto index_contig = index.contiguous();

  if (self.dim() > 1) {
    // Equivalent to:
    //   for (auto i = 0; i < numel; i++) {
    //     auto selfSlice = self.select(dim, index_data[i]);
    //     auto sourceSlice = source.select(dim, i);
    //     selfSlice.add_(sourceSlice);
    //   }
    // But much faster as this reuses the iterator from add_
    if (numel == 0) {
      return self;
    }
    auto selfSlice = self.select(dim, 0);
    auto sourceSlice = source.select(dim, 0);
    auto self_stride_bytes = self.stride(dim) * elementSize(self.scalar_type());
    auto source_stride_bytes = source.stride(dim) * elementSize(source.scalar_type());
    auto self_dim_size = self.size(dim);
    auto iter = TensorIterator::binary_op(selfSlice, selfSlice, sourceSlice);

    AT_DISPATCH_INDEX_TYPES(index.scalar_type(), "index_add_cpu_", [&] () {
      auto index_data = index_contig.data_ptr<index_t>();
      for (auto i = 0; i < numel; i++) {
          auto self_i = index_data[i];
          TORCH_CHECK_INDEX((self_i >= 0) && (self_i < self_dim_size), "index out of range in self");
          auto self_data = static_cast<char*>(selfSlice.data_ptr()) + self_i * self_stride_bytes;
          auto source_data = static_cast<char*>(sourceSlice.data_ptr()) + i * source_stride_bytes;
          iter.unsafe_replace_operand(0, self_data);
          iter.unsafe_replace_operand(1, self_data);
          iter.unsafe_replace_operand(2, source_data);
          add_stub(iter.device_type(), iter, 1);
      }
    });
  }
  else {
    TORCH_CHECK(source.dim() <= 1, "source.dim() (", source.dim(), ") must one or zero for given self.dim() (", self.dim(), ")");

    // explicitly capture all required variables to work around windows build
    // TODO: fix this when windows can correctly capture variables in nested lambda
    AT_DISPATCH_ALL_TYPES(self.scalar_type(), "index_add_", [&self, &source, &dim, &index_contig, &numel] {
      auto self_stride = self.dim() == 0 ? 1 : self.stride(dim);
      auto source_stride = source.dim() == 0 ? 1 : source.stride(dim);
      // TODO: Maybe TensorAccessor can beused here?
      auto* self_ptr = self.data_ptr<scalar_t>();
      auto* source_ptr = source.data_ptr<scalar_t>();
      AT_DISPATCH_INDEX_TYPES(index_contig.scalar_type(), "index_add_cpu_",
        [&index_contig, &numel, &self, &self_ptr, &self_stride, &source_ptr, &source_stride] {
        auto index_data = index_contig.data_ptr<index_t>();
        for (auto i = 0; i < numel; i++) {
            auto self_i = index_data[i];
            TORCH_CHECK_INDEX((self_i >= 0) && (self_i < self.numel()), "index out of range in self");
            scalar_t *self_ip = self_ptr + self_i * self_stride;
            *self_ip += *(source_ptr + i * source_stride);
        }
      });
    });
  }
  return self;
}

Tensor index_add(const Tensor & self, int64_t dim, const Tensor & index, const Tensor & source) {
  return self.clone(at::MemoryFormat::Preserve).index_add_(dim, index, source);
}

// Check that indices fall within dimension array size
// Avoid redispatch call to min/max
template <typename IndexType>
static void check_indexarray_range(
    const IndexType* indices,
    int64_t n,
    IndexType indexing_axis_dim) {
  for (auto i = 0; i < n; ++i) {
    auto idx = indices[i];
    TORCH_CHECK(
        0 <= idx && idx < indexing_axis_dim,
        "INDICES element is out of DATA bounds, id=",
        idx,
        " axis_dim=",
        indexing_axis_dim);
  }
}

Tensor & index_select_out_cpu_dim1_(
    Tensor & result_contig, const Tensor & self, const Tensor & index_contig) {

  auto self_contig = self.contiguous();
  const caffe2::TypeMeta dataType = self_contig.dtype();
  size_t item_bytesize = dataType.itemsize();

  auto out = static_cast<char*>(result_contig.data_ptr());

  auto src_base = static_cast<const char*>(self_contig.data_ptr());

  auto self_sizes = self_contig.sizes();
  auto outer_dims_product = c10::size_to_dim_(1, self_sizes);
  auto block_size = c10::size_from_dim_(2, self_sizes);
  auto block_bytesize = block_size * item_bytesize;

  auto src_indexing_axis_dim = self_sizes[1];
  auto src_batch_bytesize = self_sizes[1] * block_bytesize;
  auto N = index_contig.numel();

  auto gathered_batch_bytesize = N * block_bytesize;

  AT_DISPATCH_INDEX_TYPES(
    index_contig.scalar_type(), "batch_index_select_compute", [&]() {

      const auto* idxs = index_contig.data_ptr<index_t>();
      check_indexarray_range<index_t>(idxs, N, src_indexing_axis_dim);

      // Special-case single-float copy for efficiency
      if (self.scalar_type() == ScalarType::Float && block_size == 1) {
        for (auto batch = 0; batch < outer_dims_product; ++batch) {
          const float* src_floats =
              (const float*)(src_base + batch * src_batch_bytesize);
          float* dst_floats = (float*)(out + batch * gathered_batch_bytesize);

          for (auto i = 0; i < N; ++i) {
            auto idx = idxs[i];
            if (idx < 0) {
              idx = idx + src_indexing_axis_dim;
            }
            dst_floats[i] = src_floats[idx];
          }
        }
      } else {
        // outer_dims_product specifies how many times we repeat inner dimensions,
        // so we just iterate over it to cover all outer dimensions.
        for (auto batch = 0; batch < outer_dims_product; ++batch) {
          for (auto i = 0; i < N; ++i) {
            auto idx = idxs[i];
            if (idx < 0) {
              idx = idx + src_indexing_axis_dim;
            }

            auto src = src_base + batch * src_batch_bytesize + idx * block_bytesize;
            auto dst = out + batch * gathered_batch_bytesize + i * block_bytesize;
            memcpy(dst, src, block_bytesize);
          }
        }
      }
  });
  return result_contig;
}

Tensor & index_select_out_cpu_(Tensor & result, const Tensor & self, int64_t dim, const Tensor & index) {
  dim = maybe_wrap_dim(dim, self.dim());

  auto numel = index.numel();
  TORCH_CHECK_INDEX(index.dim() <= 1, "index_select(): Index is supposed to be a vector");
  TORCH_CHECK(index.scalar_type() == ScalarType::Long || index.scalar_type() == ScalarType::Int, "index_select(): Expected dtype int32 or int64 for index");
  TORCH_CHECK(self.scalar_type() == result.scalar_type(),
              "index_select(): self and result must have the same scalar type");
  TORCH_CHECK(dim == 0 || dim < self.dim(),
              "index_select(): Indexing dim ", dim, " is out of bounds of tensor");
  at::assert_no_internal_overlap(result);
  at::assert_no_overlap(result, self);
  at::assert_no_overlap(result, index);

  auto result_size = self.sizes().vec();
  if (self.dim() > 0) {
    result_size[dim] = numel;
  }
  result.resize_(result_size);

  auto index_contig = index.contiguous();

  if (self.dim() > 1) {
    if (numel == 0 || self.numel() == 0) {
      return result;
    }

    if (dim == 1 && result.is_contiguous()) {
      // fast pass
      return index_select_out_cpu_dim1_(result, self, index_contig);
    }

    auto selfSlice = self.select(dim, 0);
    auto resultSlice = result.select(dim, 0);
    auto selfSlice_data = selfSlice.data_ptr();
    auto resultSlice_data = resultSlice.data_ptr();
    auto self_stride_bytes = self.stride(dim) * elementSize(self.scalar_type());
    auto result_stride_bytes = result.stride(dim) * elementSize(result.scalar_type());
    auto self_dim_size = self.size(dim);
    auto slice_size = selfSlice.numel();

    auto iter = TensorIteratorConfig()
      .check_all_same_dtype(false)
      .resize_outputs(false)
      .add_output(resultSlice)
      .add_input(selfSlice)
      .build();

    auto grain_size = at::internal::GRAIN_SIZE;
    auto outer_loop =
      // explicitly capture all required variables to work around windows build
      // TODO: fix this when windows can correctly capture variables in nested lambda
      [&index_contig, &iter, &self_dim_size, &selfSlice_data, &self_stride_bytes, &resultSlice_data,
        &result_stride_bytes](int64_t start, int64_t end) {
      auto sub_iter = TensorIterator(iter);
      AT_DISPATCH_INDEX_TYPES(index_contig.scalar_type(), "index_select_out_cpu_",
        [&index_contig, &start, &end, &sub_iter, &self_dim_size, &selfSlice_data, &self_stride_bytes,
          &resultSlice_data, &result_stride_bytes] () {
        auto index_data = index_contig.data_ptr<index_t>();
        for (int64_t i = start; i < end; i++) {
          auto self_i = index_data[i];
          TORCH_CHECK_INDEX((self_i >= 0) && (self_i < self_dim_size), "index out of range in self");
          auto self_data = static_cast<char*>(selfSlice_data) + self_i * self_stride_bytes;
          auto result_data = static_cast<char*>(resultSlice_data) + i * result_stride_bytes;
          sub_iter.unsafe_replace_operand(0, result_data);
          sub_iter.unsafe_replace_operand(1, self_data);
          copy_stub(sub_iter.device_type(), sub_iter, false);
        };
      });
    };

    // parallel on inner loop in case the slice is large enough;
    // otherwise parallel on outer loop
    if (slice_size >= grain_size) {
      outer_loop(0, numel);
    } else {
      // use a fast loop when self and result are contiguous and of the same data type
      if (iter.is_contiguous() && self.scalar_type() == result.scalar_type()) {
        auto slice_size_bytes = slice_size * elementSize(self.scalar_type());
        // explicitly capture all required variables to work around windows build
        // TODO: fix this when windows can correctly capture variables in nested lambda
        at::parallel_for(0, numel, grain_size / slice_size,
          [&index_contig, &slice_size_bytes, &self_dim_size, &selfSlice_data,
            &self_stride_bytes, &resultSlice_data, &result_stride_bytes](int64_t start, int64_t end) {
          AT_DISPATCH_INDEX_TYPES(index_contig.scalar_type(), "index_select_out_cpu_",
            [&index_contig, &slice_size_bytes, &self_dim_size, &selfSlice_data,
              &self_stride_bytes, &resultSlice_data, &result_stride_bytes, &start, &end] () {
            auto index_data = index_contig.data_ptr<index_t>();
            for (int64_t i = start; i < end; i++) {
              auto self_i = index_data[i];
              TORCH_CHECK_INDEX((self_i >= 0) && (self_i < self_dim_size), "index out of range in self");
              auto self_data = static_cast<char*>(selfSlice_data) + self_i * self_stride_bytes;
              auto result_data = static_cast<char*>(resultSlice_data) + i * result_stride_bytes;
              memcpy(result_data, self_data, slice_size_bytes);
            }
          });
        });
      } else {
        at::parallel_for(0, numel, grain_size / slice_size, outer_loop);
      }
    }
  } else {
    TORCH_CHECK(result.dim() <= 1, "result.dim() (", result.dim(), ") must one or zero for given self.dim() (", self.dim(), ")");
    // explicitly capture all required variables to work around windows build
    // TODO: fix this when windows can correctly capture variables in nested lambda
    AT_DISPATCH_ALL_TYPES_AND(at::ScalarType::Bool, self.scalar_type(), "index_select",
      [&index_contig, &self, &result, &dim, &numel] {
      auto self_stride = self.dim() == 0 ? 1 : self.stride(dim);
      auto result_stride = result.dim() == 0 ? 1 : result.stride(dim);

      auto self_data_ptr = self.data_ptr<scalar_t>();
      auto result_data_ptr = result.data_ptr<scalar_t>();
      auto self_numel = self.numel();
      AT_DISPATCH_INDEX_TYPES(index_contig.scalar_type(), "index_select_out_cpu_",
        [&index_contig, &numel, &self_numel, &self_data_ptr, &self_stride, &result_data_ptr, &result_stride] {
        auto index_data = index_contig.data_ptr<index_t>();
        for (auto i = 0; i < numel; i++) {
          auto self_i = index_data[i];
          TORCH_CHECK_INDEX((self_i >= 0) && (self_i < self_numel), "index out of range in self");
          scalar_t *self_ip = self_data_ptr + self_i * self_stride;
          *(result_data_ptr + i * result_stride) = *self_ip;
        }
      });
    });
  }

  return result;
}

Tensor index_select_cpu_(const Tensor & self, int64_t dim, const Tensor & index) {
  Tensor result = at::empty({0}, self.options());
  return index_select_out_cpu_(result, self, dim, index);
}

Tensor index_select_backward(const Tensor& grad, IntArrayRef self_sizes, int64_t dim, const Tensor& index) {
  return at::zeros(self_sizes, grad.options()).index_add_(dim, index, grad);
}

Tensor & index_fill_(Tensor & self, int64_t dim, const Tensor & index, const Tensor & source) {
  TORCH_CHECK(source.dim() == 0, "index_fill_ only supports a 0-dimensional value tensor, but got tensor "
      "with ", source.dim(), " dimension(s).");
  return self.index_fill_(dim, index, source.item());
}

Tensor index_fill(const Tensor & self, int64_t dim, const Tensor & index, Scalar source) {
  return self.clone(at::MemoryFormat::Preserve).index_fill_(dim, index, source);
}

Tensor index_fill(const Tensor & self, int64_t dim, const Tensor & index, const Tensor & source) {
  return self.clone(at::MemoryFormat::Preserve).index_fill_(dim, index, source);
}

Tensor & gather_out_cpu_cuda(Tensor & result, const Tensor & self, int64_t dim, const Tensor & index, bool sparse_grad) {
  result.resize_(index.sizes());
  at::assert_no_internal_overlap(result);
  at::assert_no_overlap(result, self);
  at::assert_no_partial_overlap(result, index);
  gather_stub(result.device().type(), result, self, dim, index);
  return result;
}

Tensor gather(const Tensor & self, int64_t dim, const Tensor & index, bool sparse_grad) {
  Tensor result = at::empty({0}, self.options());
  return gather_out_cpu_cuda(result, self, dim, index, sparse_grad);
}

Tensor gather_backward(const Tensor& grad, const Tensor& self, int64_t dim, const Tensor& index, bool sparse_grad) {
  if (sparse_grad) {
    return at::_gather_sparse_backward(self, dim, index, grad);
  }
  return at::zeros(self.sizes(), grad.options()).scatter_add_(dim, index, grad);
}

Tensor & scatter_(Tensor & self, int64_t dim, const Tensor & index, const Tensor & source) {
  TORCH_CHECK_INDEX(index.scalar_type() == ScalarType::Long,
                    "scatter_(): Expected dtype int64 for index.");
  at::assert_no_internal_overlap(self);
  at::assert_no_overlap(self, source);
  at::assert_no_overlap(self, index);
  scatter_stub(self.device().type(), self, dim, index, source);
  return self;
}

Tensor & scatter_fill_(Tensor & self, int64_t dim, const Tensor & index, Scalar source) {
  TORCH_CHECK_INDEX(index.scalar_type() == ScalarType::Long,
                    "scatter_(): Expected dtype int64 for index.");
  at::assert_no_internal_overlap(self);
  at::assert_no_overlap(self, index);
  scatter_fill_stub(self.device().type(), self, dim, index, source);
  return self;
}

SCATTER_GATHER_OP get_operator_enum(const std::string& reduce) {
  if (reduce == "add") {
    return SCATTER_GATHER_OP::REDUCE_ADD;
  }
  else if (reduce == "multiply") {
    return SCATTER_GATHER_OP::REDUCE_MULTIPLY;
  }
  else {
    TORCH_CHECK(false,
                "reduce argument must be either add or multiply.");
  }
}

Tensor& scatter_scalar_reduce_(Tensor& self, const int64_t dim, const Tensor& index,
                                   Scalar value, const std::string reduce) {
  TORCH_CHECK_INDEX(index.scalar_type() == ScalarType::Long,
                    "scatter_(): Expected dtype int64 for index.");
  TORCH_CHECK(at::isFloatingType(self.scalar_type()) || at::isComplexType(self.scalar_type()),
              "scatter_(): Expected floating or complex type for self.");
  at::assert_no_internal_overlap(self);
  at::assert_no_overlap(self, index);
  SCATTER_GATHER_OP op = get_operator_enum(reduce);
  scatter_scalar_reduce_stub(self.device().type(), self, dim, index, value, op);
  return self;
}

Tensor & scatter_reduce_(Tensor & self, const int64_t dim, const Tensor & index,
                      const Tensor & src, const std::string reduce) {
  TORCH_CHECK_INDEX(index.scalar_type() == ScalarType::Long,
                    "scatter_(): Expected dtype int64 for index");
  TORCH_CHECK(at::isFloatingType(self.scalar_type()) || at::isComplexType(self.scalar_type()),
              "scatter_(): Expected floating or complex type for self.");
  at::assert_no_internal_overlap(self);
  at::assert_no_overlap(self, index);
  at::assert_no_overlap(self, src);
  SCATTER_GATHER_OP op = get_operator_enum(reduce);
  scatter_reduce_stub(self.device().type(), self, dim, index, src, op);
  return self;
}

Tensor scatter(const Tensor & self, int64_t dim, const Tensor & index, const Tensor & source) {
  return self.clone(at::MemoryFormat::Preserve).scatter_(dim, index, source);
}

Tensor scatter(const Tensor & self, int64_t dim, const Tensor & index, Scalar source) {
  return self.clone(at::MemoryFormat::Preserve).scatter_(dim, index, source);
}

Tensor & scatter_add_(Tensor & self, int64_t dim, const Tensor & index, const Tensor & src) {
  TORCH_CHECK_INDEX(index.scalar_type() == ScalarType::Long,
                    "scatter_(): Expected dtype int64 for index.");
  at::assert_no_internal_overlap(self);
  at::assert_no_overlap(self, index);
  at::assert_no_overlap(self, src);
  scatter_add_stub(self.device().type(), self, dim, index, src);
  return self;
}

Tensor scatter_add(const Tensor & self, int64_t dim, const Tensor & index, const Tensor & source) {
  return self.clone(at::MemoryFormat::Preserve).scatter_add_(dim, index, source);
}

Tensor masked_scatter(const Tensor & self, const Tensor & mask, const Tensor & source) {
  Tensor _mask, _self;
  std::tie(_mask, _self) = expand_outplace(mask, self);
  return _self.clone(at::MemoryFormat::Contiguous).masked_scatter_(_mask, source);
}

static Tensor & masked_fill_impl_cpu(Tensor & self, const Tensor & mask, Scalar value) {
  NoNamesGuard guard;
  if (mask.dtype() == ScalarType::Byte) {
    TORCH_WARN("masked_fill_ received a mask with dtype torch.uint8, this behavior is now deprecated," \
            "please use a mask with dtype torch.bool instead.");
  }

  if (at::has_internal_overlap(self) == MemOverlap::YES) {
    TORCH_WARN(
      "Use of masked_fill_ on expanded tensors is deprecated. "
      "Please clone() the tensor before performing this operation. "
      "This also applies to advanced indexing e.g. tensor[mask] = scalar");
  }
  at::assert_no_partial_overlap(self, mask);

  auto iter = TensorIteratorConfig()
    .set_check_mem_overlap(false)  // deprecated, but not a hard error
    .check_all_same_dtype(false)
    .resize_outputs(false)
    .add_output(self)
    .add_input(mask)
    .build();

  masked_fill_stub(iter.device_type(), iter, value);
  return self;
}

Tensor & masked_fill__cpu(Tensor& self, const Tensor & mask, Scalar value) {
  auto maybe_outnames = namedinference::broadcast_to_outnames(self, mask, "masked_fill_");

  masked_fill_impl_cpu(self, mask, value);
  namedinference::propagate_names_if_nonempty(self, maybe_outnames);
  return self;
}

Tensor & masked_fill__cpu(Tensor& self, const Tensor & mask, const Tensor & value) {
  auto maybe_outnames = namedinference::broadcast_to_outnames(self, mask, "masked_fill_");
  TORCH_CHECK(value.dim() == 0, "masked_fill_ only supports a 0-dimensional value tensor, but got tensor "
      "with ", value.dim(), " dimension(s).");

  masked_fill_impl_cpu(self, mask, value.item());
  namedinference::propagate_names_if_nonempty(self, maybe_outnames);
  return self;
}

Tensor masked_fill(const Tensor & self, const Tensor & mask, Scalar source) {
  Tensor result;
  auto maybe_outnames = namedinference::broadcast_to_outnames(mask, self, "masked_fill");
  {
    NoNamesGuard guard;
    Tensor _mask, _self;
    std::tie(_mask, _self) = expand_outplace(mask, self);
    result = _self.clone(at::MemoryFormat::Contiguous);
    result.masked_fill_(mask, source);
  }
  namedinference::propagate_names_if_nonempty(result, maybe_outnames);
  return result;
}

Tensor masked_fill(const Tensor & self, const Tensor & mask, const Tensor & source) {
  Tensor result;
  auto maybe_outnames = namedinference::broadcast_to_outnames(mask, self, "masked_fill");
  {
    NoNamesGuard guard;
    Tensor _mask, _self;
    std::tie(_mask, _self) = expand_outplace(mask, self);
    result = _self.clone(at::MemoryFormat::Contiguous);
    result.masked_fill_(mask, source);
  }
  namedinference::propagate_names_if_nonempty(result, maybe_outnames);
  return result;
}

static Tensor & masked_select_out_impl_cpu(Tensor & result, const Tensor & self, const Tensor & mask) {
  NoNamesGuard guard;

  TORCH_CHECK(mask.scalar_type() == ScalarType::Byte || mask.scalar_type() == ScalarType::Bool,
              "masked_select: expected BoolTensor or ByteTensor for mask");
  TORCH_CHECK(self.scalar_type() == result.scalar_type(),
              "masked_select(): self and result must have the same scalar type");

  at::assert_no_internal_overlap(result);
  at::assert_no_overlap(result, self);
  at::assert_no_overlap(result, mask);

  if (mask.dtype() == at::ScalarType::Byte) {
    TORCH_WARN("masked_select received a mask with dtype torch.uint8, this behavior is now deprecated," \
            "please use a mask with dtype torch.bool instead.");
  }

  Tensor _mask, _self;
  std::tie(_mask, _self) = expand_outplace(mask, self);

  auto shape = _self.sizes();
  int64_t numel = _mask.sum().item().toLong();
  result.resize_({numel});
  if (numel == 0) {
    return result;
  }

  // Create strided view of result before feeding into TensorIterator
  auto strides = DimVector(shape.size(), 0);
  auto orig_stride = result.strides()[0];
  auto result_strided = result.as_strided(shape, strides);

  // serial kernel
  // serial kernel requires that src is traversed in its logical order. However, TensorIterator might
  // have reordered dimensions so that src would be traversed in its physical order, producing wrong
  // answers. A sufficient condition that no reorder happened is that both _self and _mask is contiguous.
  // If it is not satisfied, use parallel kernel that handles permutations correctly
  bool use_serial_kernel = (self.numel() < at::internal::GRAIN_SIZE || at::get_num_threads() == 1 ) &&
  _self.is_contiguous() && _mask.is_contiguous();
  if (use_serial_kernel) {
    auto iter = TensorIteratorConfig()
      .set_check_mem_overlap(false)  // result is intenionally zero-strided above
      .check_all_same_dtype(false)
      .resize_outputs(false)
      .add_output(result_strided)
      .add_input(_self)
      .add_input(_mask)
      .build();

    masked_select_serial_stub(iter.device_type(), iter, orig_stride);
    return result;
  }

  // Use a prefix sum to record the output locations of the masked elements,
  // so as to parallel with TensorIterator.
  auto mask_long = at::empty(shape, self.options().dtype(at::kLong)).copy_(_mask);
  auto mask_prefix_sum = at::empty(shape, self.options().dtype(at::kLong));
  auto mask_long_data = mask_long.data_ptr<int64_t>();
  auto mask_prefix_sum_data = mask_prefix_sum.data_ptr<int64_t>();
  // TODO: Here can only use std::partial_sum for C++14,
  // use std::exclusive_scan when PyTorch upgrades to C++17, which have better peformance.
  // std::exclusive_scan(mask_long_data, mask_long_data + mask_long.numel(), mask_prefix_sum_data, 0);
  std::partial_sum(mask_long_data, mask_long_data + mask_long.numel(), mask_prefix_sum_data);

  auto iter = TensorIteratorConfig()
    .set_check_mem_overlap(false)  // result is intenionally zero-strided above
    .check_all_same_dtype(false)
    .resize_outputs(false)
    .add_output(result_strided)
    .add_input(_self)
    .add_input(_mask)
    .add_input(mask_prefix_sum)
    .build();

  masked_select_stub(iter.device_type(), iter, orig_stride);
  return result;
}

Tensor & masked_select_out_cpu(Tensor & result, const Tensor & self, const Tensor & mask) {
  namedinference::compute_broadcast_outnames(self, mask);
  return masked_select_out_impl_cpu(result, self, mask);
}

Tensor masked_select_cpu(const Tensor & self, const Tensor & mask) {
  Tensor result = at::empty({0}, self.options());
  return masked_select_out_cpu(result, self, mask);
}

Tensor masked_select_backward(const Tensor& grad, const Tensor& input, const Tensor& mask) {
  // The following could just be written as `zeros_like(input).masked_scatter(mask, grad)`.
  // However, as an optimization, we call the in-place variant of masked_scatter.
  // Unfortunately, that doesn't allow for the broadcasting of the LHS, so we need
  // to explicitly broadcast here (the out-of-place variant of masked_scatter
  // implicitly handles broadcasting).
  auto result = at::zeros_like(
      input.expand(at::infer_size(input.sizes(), mask.sizes())), at::MemoryFormat::Preserve);
  return result.masked_scatter_(mask, grad);
}

void take_out_cpu_template(
    Tensor& output,
    Tensor const& input,
    Tensor const& index)
{
    TORCH_CHECK(output.device().type() == at::kCPU, "device type of output (", output.device().type(), ") is not CPU");
    TORCH_CHECK(input.device().type() == at::kCPU, "device type of input (", input.device().type(), ") is not CPU");
    TORCH_CHECK(index.device().type() == at::kCPU, "device type of index (", index.device().type(), ") is not CPU");

    TORCH_CHECK(output.layout() == Layout::Strided, "take() only supports strided layout, got layout: ",
            output.layout(), " on output tensor");
    TORCH_CHECK(input.layout() == Layout::Strided, "take() only supports strided layout, got layout: ",
            input.layout(), " on input tensor");
    TORCH_CHECK(index.layout() == Layout::Strided, "take() only supports strided layout, got layout: ",
            index.layout(), " on index tensor");

    TORCH_CHECK(output.scalar_type() == input.scalar_type(), "output and input scalar type must match.",
            "But got different types: ", output.scalar_type(), " and ", input.scalar_type());
    TORCH_CHECK(index.scalar_type() == kLong, "index must be an int64 tensor");

    output.resize_(index.sizes());
    auto output_contiguous = output.contiguous();
    auto index_continuous = index.contiguous();
    bool is_contiguous = input.is_contiguous();
    auto input_size = input.numel();
    at::assert_no_internal_overlap(output);
    at::assert_no_partial_overlap(output, index);
    at::assert_no_overlap(output, input);

    AT_DISPATCH_ALL_TYPES_AND2(at::ScalarType::Bool, at::ScalarType::Half, input.scalar_type(), "take_cpu", [&] {
        auto output_data = output_contiguous.data_ptr<scalar_t>();
        auto input_data = input.data_ptr<scalar_t>();
        auto index_data = index.data_ptr<int64_t>();

        // Exceptions must not be thrown across parallel sections, so we
        // record the position of the invalid index and throw the exception after the
        // loop.
        std::atomic<int64_t> invalidIdxPos(-1);

        at::parallel_for(0, index.numel(), at::internal::GRAIN_SIZE,
            [&](int64_t start, int64_t end) {
            for (auto i = start; i < end; i++) {
                int64_t idx = index_data[i];
                if (idx < input_size && idx >= -input_size) {
                    idx = wrapLinearIndex(idx, input_size);
                    if (is_contiguous) {
                        output_data[i] = input_data[idx];
                    } else {
                        output_data[i] = input_data[dataOffset(input, idx)];
                    }
                } else {
                    int64_t tmp = -1;
                    invalidIdxPos.compare_exchange_strong(tmp, i);
                }
            }
        });

        if (invalidIdxPos >= 0) {
            checkLinearIndex(index_data[invalidIdxPos], input_size);
        }
    });
}

Tensor take_cpu(const Tensor& self, const Tensor& index) {
    auto output = at::empty(index.sizes(), self.options());
    take_out_cpu_template(output, self, index);
    return output;
}

Tensor& take_out_cpu(Tensor& out, const Tensor& self, const Tensor& index) {
    take_out_cpu_template(out, self, index);
    return out;
}

Tensor take_backward(const Tensor& grad, const Tensor& input, const Tensor& index) {
  return at::zeros_like(input).put_(index, grad, true);
}

Tensor _gather_sparse_backward(const Tensor& self, int64_t dim, const Tensor& index, const Tensor& grad){
// special case scalar input and/or index
    if (self.ndimension() == 0) return at::_sparse_coo_tensor_unsafe(at::empty({0,grad.numel()}, index.options()), grad, self.sizes());
    if (grad.ndimension() == 0) return at::_sparse_coo_tensor_unsafe(index.view({1,1}), grad, self.sizes());
    Tensor sparse_ind = at::empty({self.ndimension(), grad.numel()}, self.options().dtype(at::kLong));
    int64_t n_above = grad.numel();
    int64_t n_below = 1;
    if (dim < 0) dim += self.ndimension();
    for (int i=0; i<self.ndimension(); i++) {
        n_above /= grad.size(i);
        if (i == dim) {
            sparse_ind[i] = index.reshape(-1);
        } else {
            sparse_ind[i] = at::arange(grad.size(i),self.options().dtype(at::kLong)).unsqueeze(1).expand({grad.size(i), n_above}).reshape(-1).repeat(n_below);
        }
        n_below *= grad.size(i);
    }
    return at::_sparse_coo_tensor_unsafe(sparse_ind, grad.reshape(-1), self.sizes());
}

std::vector<Tensor> nonzero_numpy(const Tensor& self) {
  // special case scalar for compatibility with numpy:
  //
  // >>> np.array(5).nonzero()
  // (array([0]),)
  // >>> np.array(0).nonzero()
  // (array([], dtype=int64),)

  if (self.dim() == 0) {
    return self.unsqueeze(0).nonzero().unbind(1);
  }

  return self.nonzero().unbind(1);
}

}} // at::native<|MERGE_RESOLUTION|>--- conflicted
+++ resolved
@@ -290,9 +290,6 @@
   return iter.output();
 }
 
-<<<<<<< HEAD
-Tensor& index_out(Tensor& result, const Tensor & self, torch::List<c10::optional<Tensor>> indices) {
-=======
 Tensor quantized_index(const Tensor & self, TensorList indices) {
   TORCH_INTERNAL_ASSERT(
       self.qscheme() == c10::kPerTensorAffine ||
@@ -314,8 +311,7 @@
       res, self.q_scale(), self.q_zero_point(), self.scalar_type());
 }
 
-Tensor& index_out(Tensor& result, const Tensor & self, TensorList indices) {
->>>>>>> d179c7de
+Tensor& index_out(Tensor& result, const Tensor & self, torch::List<c10::optional<Tensor>> indices) {
   TORCH_CHECK_INDEX(indices.size() <= (size_t)self.dim(), "too many indices for tensor of dimension ", self.dim(), " (got ", indices.size(), ")");
   at::assert_no_internal_overlap(result);
   at::assert_no_overlap(result, self);
