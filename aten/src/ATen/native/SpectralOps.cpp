--- conflicted
+++ resolved
@@ -241,7 +241,7 @@
 Tensor fftn_r2c(
     Tensor input, IntArrayRef shape, IntArrayRef dim,
     c10::optional<std::string> norm_str, bool onesided) {
-  TORCH_CHECK(!input.is_complex(), "Expected a real input tensor to FFT");
+  TORCH_CHECK(!input.is_complex(), "rfftn expects a real input tensor, but got ", self.scalar_type());
   input = promote_tensor_fft(input, /*require_complex=*/false);
   if (dim.empty()) {
     TORCH_CHECK(!onesided, "rfftn must transform at least one axis");
@@ -308,12 +308,7 @@
 
 Tensor fft_rfftn(const Tensor& self, c10::optional<IntArrayRef> s,
                 c10::optional<IntArrayRef> dim,
-<<<<<<< HEAD
                 c10::optional<std::string> norm) {
-=======
-                c10::optional<std::string> norm_str) {
-  TORCH_CHECK(!self.is_complex(), "rfftn expects a real input tensor, but got ", self.scalar_type());
->>>>>>> 3ed6a344
   auto desc = canonicalize_fft_shape_and_dim_args(self, s, dim);
   return fftn_r2c(self, desc.shape, desc.dim, norm, /*onesided=*/true);
 }
